--- conflicted
+++ resolved
@@ -21,11 +21,7 @@
             site_id[wkt] = models.HazardSite.objects.create(
                 hazard_calculation=hc, location=wkt).id
         gmfs.append(
-<<<<<<< HEAD
-            models.GmfAgg(
-=======
             models.GmfData(
->>>>>>> 45768b8a
                 imt=imt_type, sa_period=sa_period, sa_damping=sa_damping,
                 gmvs=gmvs, site_id=site_id[wkt], gmf=gmf_coll))
     del site_id
