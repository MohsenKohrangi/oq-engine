--- conflicted
+++ resolved
@@ -81,14 +81,8 @@
 GRANT SELECT,INSERT        ON hzrdr.hazard_curve      TO oq_reslt_writer;
 GRANT SELECT,INSERT,UPDATE ON hzrdr.hazard_curve_data TO oq_reslt_writer;
 GRANT SELECT,INSERT        ON hzrdr.gmf_collection    TO oq_reslt_writer;
-<<<<<<< HEAD
-GRANT SELECT,INSERT        ON hzrdr.gmf_set           TO oq_reslt_writer;
-GRANT SELECT,INSERT        ON hzrdr.gmf               TO oq_reslt_writer;
-=======
 GRANT SELECT,INSERT,DELETE ON hzrdr.gmf_set           TO oq_reslt_writer;
 GRANT SELECT,INSERT,DELETE ON hzrdr.gmf               TO oq_reslt_writer;
-GRANT SELECT,INSERT        ON hzrdr.gmf_scenario      TO oq_reslt_writer;
->>>>>>> 073e0c83
 GRANT SELECT,INSERT        ON hzrdr.gmf_agg           TO oq_reslt_writer;
 GRANT SELECT,INSERT        ON hzrdr.disagg_result     TO oq_reslt_writer;
 GRANT SELECT,INSERT,UPDATE ON hzrdr.hazard_map        TO oq_reslt_writer;
