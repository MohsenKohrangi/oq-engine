
# -*- coding: utf-8 -*-
# vim: tabstop=4 shiftwidth=4 softtabstop=4

# Copyright (c) 2010-2013, GEM Foundation.
#
# OpenQuake is free software: you can redistribute it and/or modify it
# under the terms of the GNU Affero General Public License as published
# by the Free Software Foundation, either version 3 of the License, or
# (at your option) any later version.
#
# OpenQuake is distributed in the hope that it will be useful,
# but WITHOUT ANY WARRANTY; without even the implied warranty of
# MERCHANTABILITY or FITNESS FOR A PARTICULAR PURPOSE.  See the
# GNU General Public License for more details.
#
# You should have received a copy of the GNU Affero General Public License
# along with OpenQuake.  If not, see <http://www.gnu.org/licenses/>.

# Disable:
# - 'Maximum number of public methods for a class'
# - 'Missing docstring' (because of all of the model Meta)
# pylint: disable=R0904,C0111

'''
Model representations of the OpenQuake DB tables.
'''

<<<<<<< HEAD
import operator
=======
import StringIO
>>>>>>> 45768b8a
import collections
import itertools
import os
import re
from datetime import datetime


def set_django_settings_module():
    if not os.getenv('DJANGO_SETTINGS_MODULE', False):
        os.environ['DJANGO_SETTINGS_MODULE'] = 'openquake.engine.settings'

set_django_settings_module()


import numpy
from scipy import interpolate
<<<<<<< HEAD

from django.db import transaction, connections
=======

from django.db import transaction, connections
from django.core.exceptions import ObjectDoesNotExist

>>>>>>> 45768b8a
from django.contrib.gis.db import models as djm
from shapely import wkt

from openquake.hazardlib import geo as hazardlib_geo
<<<<<<< HEAD
from openquake.engine.db import fields
from openquake.engine import writer
=======
from openquake.hazardlib import source as hazardlib_source
import openquake.hazardlib.site

from openquake.engine.db import fields
from openquake.engine import writer

>>>>>>> 45768b8a

#: Default Spectral Acceleration damping. At the moment, this is not
#: configurable.
DEFAULT_SA_DAMPING = 5.0


#: Kind of supported curve statistics
STAT_CHOICES = (
    (u'mean', u'Mean'),
    (u'quantile', u'Quantile'))


#: System Reference ID used for geometry objects
DEFAULT_SRID = 4326


VS30_TYPE_CHOICES = (
    (u"measured", u"Value obtained from on-site measurements"),
    (u"inferred", u"Estimated value"),
)

IMT_CHOICES = (
    (u'PGA', u'Peak Ground Acceleration'),
    (u'PGV', u'Peak Ground Velocity'),
    (u'PGD', u'Peak Ground Displacement'),
    (u'SA', u'Spectral Acceleration'),
    (u'IA', u'Arias Intensity'),
    (u'RSD', u'Relative Significant Duration'),
    (u'MMI', u'Modified Mercalli Intensity'),
)

#: Default Loss Curve Resolution used for probabilistic risk calculators
DEFAULT_LOSS_CURVE_RESOLUTION = 50


#: Minimum value for a seed number
MIN_SINT_32 = -(2 ** 31)
#: Maximum value for a seed number
MAX_SINT_32 = (2 ** 31) - 1


#: Kind of supported type of loss outputs
LOSS_TYPES = ["structural", "nonstructural", "fatalities", "contents"]


#: relative tolerance to consider two risk outputs (almost) equal
RISK_RTOL = 0.08


#: absolute tolerance to consider two risk outputs (almost) equal
RISK_ATOL = 0.01


<<<<<<< HEAD
=======
#: Hold both a Vulnerability function or a fragility function set and
#: the IMT associated to it
RiskModel = collections.namedtuple(
    'RiskModel',
    'imt vulnerability_function fragility_functions')


def required_imts(risk_models):
    """
    Get all the intensity measure types required by `risk_models`

    A nested dict taxonomy -> loss_type -> `RiskModel` instance

    :returns: a set with all the required imts
    """
    risk_models = sum([d.values() for d in risk_models.values()], [])
    return set([m.imt for m in risk_models])


def loss_types(risk_models):
    return set(sum([d.keys() for d in risk_models.values()], []))


def cost_type(loss_type):
    if loss_type == "fatalities":
        return "occupants"
    else:
        return loss_type


>>>>>>> 45768b8a
def risk_almost_equal(o1, o2, key=lambda x: x, rtol=RISK_RTOL, atol=RISK_ATOL):
    return numpy.testing.assert_allclose(
        numpy.array(key(o1)), numpy.array(key(o2)), rtol=rtol, atol=atol)


def getcursor(route):
    """Return a cursor from a Django route"""
    return connections[route].cursor()


def order_by_location(queryset):
    """
    Utility function to order a queryset by location. This works even if
    the location is of Geography object (a simple order_by('location') only
    works for Geometry objects).
    """
    return queryset.extra(
        select={'x': 'ST_X(geometry(location))',
                'y': 'ST_Y(geometry(location))'},
        order_by=["x", "y"])


def queryset_iter(queryset, chunk_size):
    """
    Given a QuerySet, split it into smaller queries and yield the result of
    each.

    :param queryset:
        A :class:`django.db.models.query.QuerySet` to iterate over, in chunks
        of ``chunk_size``.
    :param int chunksize:
        Chunk size for iteration over query results. For an unexecuted
        QuerySet, this will result in splitting a (potentially large) query
        into smaller queries.
    """
    offset = 0
    while True:
        chunk = list(queryset[offset:offset + chunk_size].iterator())
        if len(chunk) == 0:
            raise StopIteration
        else:
            yield chunk
            offset += chunk_size


def inputs4hcalc(calc_id, input_type=None):
    """
    Get all of the inputs for a given hazard calculation.

    :param int calc_id:
        ID of a :class:`HazardCalculation`.
    :param input_type:
        A valid input type (optional). Leave as `None` if you want all inputs
        for a given calculation.
    :returns:
        A list of :class:`Input` instances.
    """
    result = Input.objects.filter(input2hcalc__hazard_calculation=calc_id)
    if input_type is not None:
        result = result.filter(input_type=input_type)
    return result


def inputs4rcalc(calc_id, input_type=None):
    """
    Get all of the inputs for a given risk calculation.

    :param int calc_id:
        ID of a :class:`RiskCalculation`.
    :param input_type:
        A valid input type (optional). Leave as `None` if you want all inputs
        for a given calculation.
    :returns:
        A list of :class:`Input` instances.
    """
    result = Input.objects.filter(input2rcalc__risk_calculation=calc_id)
    if input_type is not None:
        result = result.filter(input_type=input_type)
    return result


def get_site_model(hc_id):
    """Get the site model :class:`~openquake.engine.db.models.Input` record
    for the given job id.

    :param int hc_id:
        The id of a :class:`~openquake.engine.db.models.HazardCalculation`.

    :returns:
        The site model :class:`~openquake.engine.db.models.Input` record for
        this job.
    :raises:
        :exc:`RuntimeError` if the job has more than 1 site model.
    """
    site_model = inputs4hcalc(hc_id, input_type='site_model')

    if len(site_model) == 0:
        return None
    elif len(site_model) > 1:
        # Multiple site models for 1 job are not allowed.
        raise RuntimeError("Only 1 site model per job is allowed, found %s."
                           % len(site_model))

    # There's only one site model.
    return site_model[0]


## TODO: this could be implemented with a view, now that there is a site table
def get_closest_site_model_data(input_model, point):
    """Get the closest available site model data from the database for a given
    site model :class:`~openquake.engine.db.models.Input` and
    :class:`openquake.hazardlib.geo.point.Point`.

    :param input_model:
        :class:`openquake.engine.db.models.Input` with `input_type` of
        'site_model'.
    :param site:
        :class:`openquake.hazardlib.geo.point.Point` instance.

    :returns:
        The closest :class:`openquake.engine.db.models.SiteModel` for the given
        ``input_model`` and ``point`` of interest.

        This function uses the PostGIS `ST_Distance_Sphere
        <http://postgis.refractions.net/docs/ST_Distance_Sphere.html>`_
        function to calculate distance.

        If there is no site model data, return `None`.
    """
    query = """
    SELECT
        hzrdi.site_model.*,
        min(ST_Distance_Sphere(location, %s))
            AS min_distance
    FROM hzrdi.site_model
    WHERE input_id = %s
    GROUP BY id
    ORDER BY min_distance
    LIMIT 1;"""

    raw_query_set = SiteModel.objects.raw(
        query, ['SRID=4326; %s' % point.wkt2d, input_model.id]
    )

    site_model_data = list(raw_query_set)

    assert len(site_model_data) <= 1, (
        "This query should return at most 1 record.")

    if len(site_model_data) == 1:
        return site_model_data[0]


# FIXME (ms): this is needed until we fix SiteCollection in hazardlib;
# the issue is the reset of the depts; we need QA tests for that
class SiteCollection(openquake.hazardlib.site.SiteCollection):
    cache = {}  # hazard_calculation_id -> site_collection

    def __init__(self, sites):
        super(SiteCollection, self).__init__(sites)
        self.sites_dict = dict((s.id, s) for s in sites)

    def subcollection(self, indices):
        """
        :param indices:
            an array of integer identifying the ordinal of the sites
            to select. Sites are ordered by the value of their id field
        :returns:
            `self` is `indices` is None, otherwise, a `SiteCollection`
            holding sites at `indices`
        """
        if indices is None:
            return self
        sites = []
        for i, site in enumerate(self):
            if i in indices:
                sites.append(site)
        return self.__class__(sites)

    def __iter__(self):
        ids = sorted(self.sites_dict)
        for site_id in ids:
            yield self.sites_dict[site_id]

    def get_by_id(self, site_id):
        return self.sites_dict[site_id]

    def __contains__(self, site):
        return site.id in self.sites_dict

## Tables in the 'admin' schema.


class Organization(djm.Model):
    '''
    Organizations for grouping users
    '''
    name = djm.TextField()
    address = djm.TextField(null=True)
    url = djm.TextField(null=True)
    last_update = djm.DateTimeField(editable=False, default=datetime.utcnow)

    class Meta:
        db_table = 'admin\".\"organization'


class OqUser(djm.Model):
    '''
    OpenQuake users
    '''
    user_name = djm.TextField()
    full_name = djm.TextField()
    organization = djm.ForeignKey('Organization')
    data_is_open = djm.BooleanField(default=True)
    last_update = djm.DateTimeField(editable=False, default=datetime.utcnow)

    def __str__(self):
        return "%s||%s" % (self.user_name, self.organization.id)

    class Meta:
        db_table = 'admin\".\"oq_user'


class RevisionInfo(djm.Model):
    '''
    Revision information
    '''
    artefact = djm.TextField(unique=True)
    revision = djm.TextField()
    step = djm.IntegerField(default=0)
    last_update = djm.DateTimeField(editable=False, default=datetime.utcnow)

    class Meta:
        db_table = 'admin\".\"revision_info'


## Tables in the 'hzrdi' (Hazard Input) schema.


class ParsedSource(djm.Model):
    """Stores parsed hazard input model sources in serialized python object
       tree format."""
    input = djm.ForeignKey('Input')
    SRC_TYPE_CHOICES = (
        (u'area', u'Area'),
        (u'point', u'Point'),
        (u'complex', u'Complex'),
        (u'simple', u'Simple'),
        (u'characteristic', u'Characteristic'),
    )
    source_type = djm.TextField(choices=SRC_TYPE_CHOICES)
    nrml = fields.PickleField(help_text="NRML object representing the source")

    class Meta:
        db_table = 'hzrdi\".\"parsed_source'


class SiteModel(djm.Model):
    '''
     A model for site-specific parameters.

    Used in Hazard calculations.
    '''

    input = djm.ForeignKey('Input')
    # Average shear wave velocity for top 30 m. Units m/s.
    vs30 = djm.FloatField()
    # 'measured' or 'inferred'. Identifies if vs30 value has been measured or
    # inferred.
    vs30_type = djm.TextField(choices=VS30_TYPE_CHOICES)
    # Depth to shear wave velocity of 1.0 km/s. Units m.
    z1pt0 = djm.FloatField()
    # Depth to shear wave velocity of 2.5 km/s. Units km.
    z2pt5 = djm.FloatField()
    location = djm.PointField(srid=DEFAULT_SRID)

    def __repr__(self):
        return (
            'SiteModel(location="%s", vs30=%s, vs30_type=%s, z1pt0=%s, '
            'z2pt5=%s)'
            % (self.location.wkt, self.vs30, self.vs30_type, self.z1pt0,
               self.z2pt5))

    class Meta:
        db_table = 'hzrdi\".\"site_model'


class ParsedRupture(djm.Model):
    """Stores parsed hazard rupture model in serialized python object
       tree format."""
    input = djm.ForeignKey('Input')
    RUPTURE_TYPE_CHOICES = (
        (u'complex_fault', u'Complex Fault'),
        (u'simple_fault', u'Simple Fault'),)
    rupture_type = djm.TextField(choices=RUPTURE_TYPE_CHOICES)
    nrml = fields.PickleField(help_text="NRML object representing the rupture"
                                        " model")

    class Meta:
        db_table = 'hzrdi\".\"parsed_rupture_model'


## Tables in the 'uiapi' schema.


class Input(djm.Model):
    '''
    A single OpenQuake input file uploaded by the user.
    '''
    owner = djm.ForeignKey('OqUser')
    model_content = djm.ForeignKey('ModelContent', null=True)
    name = djm.TextField(null=True)
    digest = djm.TextField(help_text="32 byte md5sum digest, used to "
                                     "detect identical input model files")
    path = djm.TextField()
    INPUT_TYPE_CHOICES = (
        (u'unknown', u'Unknown'),
        (u'source', u'Source Model'),
        (u'source_model_logic_tree', u'Source Model Logic Tree'),
        (u'gsim_logic_tree', u'Ground Shaking Intensity Model Logic Tree'),
        (u'exposure', u'Exposure'),
        (u'fragility', u'Fragility'),
        (u'site_model', u'Site Model'),
        (u'rupture_model', u'Rupture Model'),

        # vulnerability models
        (u'structural_vulnerability', u'Structural Vulnerability'),
        (u'nonstructural_vulnerability', u'Non Structural Vulnerability'),
        (u'contents_vulnerability', u'Contents Vulnerability'),
        (u'business_interruption_vulnerability',
         u'Business Interruption Vulnerability'),
        (u'occupants_vulnerability', u'Occupants Vulnerability'),
        (u'structural_vulnerability_retrofitted',
         u'Structural Vulnerability Retrofitted'))

    VULNERABILITY_TYPE_CHOICES = [choice
                                  for choice in INPUT_TYPE_CHOICES
                                  if choice[0].endswith('vulnerability')]

    input_type = djm.TextField(choices=INPUT_TYPE_CHOICES)

    hazard_calculations = djm.ManyToManyField('HazardCalculation',
                                              through='Input2hcalc',
                                              related_name="inputs")
    risk_calculations = djm.ManyToManyField(
        'RiskCalculation', through='Input2rcalc', related_name="inputs")

    # Number of bytes in the file:
    size = djm.IntegerField()
    last_update = djm.DateTimeField(editable=False, default=datetime.utcnow)

    def __str__(self):
        path_suffix = "/".join(self.path.rsplit(os.sep, 2)[1:])
        return "%s||%s||%s||%s" % (
            self.id, self.input_type, self.digest[:16], path_suffix)

    class Meta:
        db_table = 'uiapi\".\"input'


class ModelContent(djm.Model):
    '''
    Stores raw content for the various input model files.
    '''

    # contains the raw text of an input file
    raw_content = djm.TextField()
    # `content_type` should be used to indicate the file format
    # (xml, csv, etc.)
    content_type = djm.TextField()
    last_update = djm.DateTimeField(editable=False, default=datetime.utcnow)

    class Meta:  # pylint: disable=C0111,W0232
        db_table = 'uiapi\".\"model_content'

    @property
    def raw_content_utf8(self):
        """
        Returns raw_content in UTF-8
        """
        return self.raw_content.encode('utf-8')

    @property
    def as_string_io(self):
        """
        Return a `StringIO` object containing the `raw_content` as utf-8 text.
        """
        return StringIO.StringIO(self.raw_content_utf8)


class Input2job(djm.Model):
    '''
    Associates input model files and jobs.
    '''
    input = djm.ForeignKey('Input')
    oq_job = djm.ForeignKey('OqJob')

    class Meta:
        db_table = 'uiapi\".\"input2job'


class Src2ltsrc(djm.Model):
    '''
    Associate an "source_model_logic_tree" type input (a logic tree source)
    with "source" type inputs (hazard sources referenced by the logic tree
    source). This is needed for worker-side logic tree processing.
    '''
    hzrd_src = djm.ForeignKey("Input", related_name='+',
                              help_text="Hazard source input referenced "
                                        "by the logic tree source")
    lt_src = djm.ForeignKey("Input", related_name='+',
                            help_text="Logic tree source input")
    filename = djm.TextField(
        help_text="Name of the referenced hazard source file")

    class Meta:
        db_table = 'uiapi\".\"src2ltsrc'


class OqJob(djm.Model):
    '''
    An OpenQuake engine run started by the user
    '''
    owner = djm.ForeignKey('OqUser')
    hazard_calculation = djm.OneToOneField('HazardCalculation', null=True)
    risk_calculation = djm.OneToOneField('RiskCalculation', null=True)
    LOG_LEVEL_CHOICES = (
        (u'debug', u'Debug'),
        (u'info', u'Info'),
        (u'progress', u'Progress'),
        (u'warn', u'Warn'),
        (u'error', u'Error'),
        (u'critical', u'Critical'),
    )
    log_level = djm.TextField(choices=LOG_LEVEL_CHOICES, default='progress')
    STATUS_CHOICES = (
        (u'pre_executing', u'Pre-Executing'),
        (u'executing', u'Executing'),
        (u'post_executing', u'Post-Executing'),
        (u'post_processing', u'Post-Processing'),
        (u'export', u'Exporting results'),
        (u'clean_up', u'Cleaning up'),
        (u'complete', u'Complete'),
    )
    status = djm.TextField(choices=STATUS_CHOICES, default='pre_executing')
    oq_version = djm.TextField(null=True, blank=True)
    hazardlib_version = djm.TextField(null=True, blank=True)
    nrml_version = djm.TextField(null=True, blank=True)
    risklib_version = djm.TextField(null=True, blank=True)
    is_running = djm.BooleanField(default=False)
    duration = djm.IntegerField(default=0)
    job_pid = djm.IntegerField(default=0)
    supervisor_pid = djm.IntegerField(default=0)
    last_update = djm.DateTimeField(editable=False, default=datetime.utcnow)

    class Meta:
        db_table = 'uiapi\".\"oq_job'

    @property
    def calculation(self):
        """
        :returns: a calculation object (hazard or risk) depending on
        the type of calculation. Useful in situations (e.g. core
        engine, stats, kvs, progress) where you do not have enough
        context about which kind of calculation is but still you want
        to access the common feature of a Calculation object.
        """
        return self.hazard_calculation or self.risk_calculation


class Performance(djm.Model):
    '''
    Contains performance information about the operations performed by a task
    launched by a job.
    '''
    oq_job = djm.ForeignKey('OqJob')
    task_id = djm.TextField(null=True)
    task = djm.TextField(null=True)
    operation = djm.TextField(null=False)
    start_time = djm.DateTimeField(editable=False)
    duration = djm.FloatField(null=True)
    pymemory = djm.IntegerField(null=True)
    pgmemory = djm.IntegerField(null=True)

    class Meta:
        db_table = 'uiapi\".\"performance'


class JobStats(djm.Model):
    '''
    Capture various statistics about a job.
    '''
    oq_job = djm.ForeignKey('OqJob')
    start_time = djm.DateTimeField(editable=False, default=datetime.utcnow)
    stop_time = djm.DateTimeField(editable=False)
    # The number of total sites in job
    num_sites = djm.IntegerField(null=True)
    # The total number of tasks in a job
    num_tasks = djm.IntegerField(null=True)
    # The number of logic tree samples
    # (for hazard jobs of all types except scenario)
    num_realizations = djm.IntegerField(null=True)

    class Meta:
        db_table = 'uiapi\".\"job_stats'


class JobPhaseStats(djm.Model):
    '''
    Capture when the various job phases started.
    '''
    oq_job = djm.ForeignKey('OqJob')
    # calculation type (hazard|risk)
    ctype = djm.TextField()
    job_status = djm.TextField()
    start_time = djm.DateTimeField(editable=False, default=datetime.utcnow)

    class Meta:
        db_table = 'uiapi\".\"job_phase_stats'


class CNodeStats(djm.Model):
    '''
    Captures the compute node status (changes).
    '''
    oq_job = djm.ForeignKey('OqJob')
    node = djm.TextField(help_text="Compute node name")
    STATUS_CHOICES = (
        (u"up", u"Compute node available"),
        (u"down", u"Compute node unavailable"),
    )
    current_status = djm.TextField(
        choices=STATUS_CHOICES, help_text="Current compute node status")

    # Please note: the time stamps are managed by triggers, no need to set
    # them manually
    current_ts = djm.DateTimeField(editable=False, default=datetime.utcnow)
    previous_ts = djm.DateTimeField(null=True)

    failures = djm.IntegerField(
        help_text="Number of up -> down status changes", default=0)

    class Meta:
        db_table = 'uiapi\".\"cnode_stats'


class HazardCalculation(djm.Model):
    '''
    Parameters needed to run a Hazard job.
    '''
    owner = djm.ForeignKey('OqUser')
    # Contains the absolute path to the directory containing the job config
    # file.
    base_path = djm.TextField()
    export_dir = djm.TextField(null=True, blank=True)

    #####################
    # General parameters:
    #####################

    # A description for this config profile which is meaningful to a user.
    description = djm.TextField(default='', blank=True)

    # The timeout is stored in seconds and is 1 hour by default.
    no_progress_timeout = djm.IntegerField(
        default=3600, help_text="what time period w/o any progress is "
                                "acceptable for calculations?")
    CALC_MODE_CHOICES = (
        (u'classical', u'Classical PSHA'),
        (u'event_based', u'Probabilistic Event-Based'),
        (u'disaggregation', u'Disaggregation'),
        (u'scenario', u'Scenario'),
    )
    calculation_mode = djm.TextField(choices=CALC_MODE_CHOICES)
    # For the calculation geometry, choose either `region` (with
    # `region_grid_spacing`) or `sites`.
    region = djm.PolygonField(srid=DEFAULT_SRID, null=True, blank=True)
    # Discretization parameter for a `region`. Units in degrees.
    region_grid_spacing = djm.FloatField(null=True, blank=True)
    # The points of interest for a calculation.
    sites = djm.MultiPointField(srid=DEFAULT_SRID, null=True, blank=True)
<<<<<<< HEAD
    # this is initialized by initialize_site_model
    site_collection = fields.PickleField(null=True, blank=True)
=======
>>>>>>> 45768b8a

    ########################
    # Logic Tree parameters:
    ########################
    random_seed = djm.IntegerField(null=True, blank=True)
    number_of_logic_tree_samples = djm.IntegerField(null=True, blank=True)

    ###############################################
    # ERF (Earthquake Rupture Forecast) parameters:
    ###############################################
    rupture_mesh_spacing = djm.FloatField(
        help_text=('Rupture mesh spacing (in kilometers) for simple/complex '
                   'fault sources rupture discretization'),
        null=True,
        blank=True,

    )
    width_of_mfd_bin = djm.FloatField(
        help_text=('Truncated Gutenberg-Richter MFD (Magnitude Frequency'
                   'Distribution) bin width'),
        null=True,
        blank=True,
    )
    area_source_discretization = djm.FloatField(
        help_text='Area Source Disretization, in kilometers',
        null=True,
        blank=True,
    )

    ##################
    # Site parameters:
    ##################
    # If there is no `site_model`, these 4 parameters must be specified:
    reference_vs30_value = djm.FloatField(
        help_text='Shear wave velocity in the uppermost 30 m. In m/s.',
        null=True,
        blank=True,
    )
    VS30_TYPE_CHOICES = (
        (u'measured', u'Measured'),
        (u'inferred', u'Inferred'),
    )
    reference_vs30_type = djm.TextField(
        choices=VS30_TYPE_CHOICES,
        null=True,
        blank=True,
    )
    reference_depth_to_2pt5km_per_sec = djm.FloatField(
        help_text='Depth to where shear-wave velocity = 2.5 km/sec. In km.',
        null=True,
        blank=True,
    )
    reference_depth_to_1pt0km_per_sec = djm.FloatField(
        help_text='Depth to where shear-wave velocity = 1.0 km/sec. In m.',
        null=True,
        blank=True,
    )

    #########################
    # Calculation parameters:
    #########################
    investigation_time = djm.FloatField(
        help_text=('Time span (in years) for probability of exceedance '
                   'calculation'),
        null=True,
        blank=True,
    )
    intensity_measure_types_and_levels = fields.DictField(
        help_text=(
            'Dictionary containing for each intensity measure type ("PGA", '
            '"PGV", "PGD", "SA", "IA", "RSD", "MMI"), the list of intensity '
            'measure levels for calculating probability of exceedence'),
        null=True,
        blank=True,
    )
    truncation_level = fields.NullFloatField(
        help_text='Level for ground motion distribution truncation',
        null=True,
        blank=True,
    )
    maximum_distance = djm.FloatField(
        help_text=('Maximum distance (in km) of sources to be considered in '
                   'the probability of exceedance calculation. Sources more '
                   'than this distance away (from the sites of interest) are '
                   'ignored.'),
    )

    ################################
    # Event-Based Calculator params:
    ################################
    intensity_measure_types = fields.CharArrayField(
        help_text=(
            'List of intensity measure types (input for GMF calculation)'),
        null=True,
        blank=True,
    )
    ses_per_logic_tree_path = djm.IntegerField(
        help_text=('Number of Stochastic Event Sets to compute per logic tree'
                   ' branch (enumerated or randomly sampled'),
        null=True,
        blank=True,
    )
    GROUND_MOTION_CORRELATION_MODELS = (
        (u'JB2009', u'Jayaram-Baker 2009'),
    )
    ground_motion_correlation_model = djm.TextField(
        help_text=('Name of the ground correlation model to use in the'
                   ' calculation'),
        null=True,
        blank=True,
        choices=GROUND_MOTION_CORRELATION_MODELS,
    )
    ground_motion_correlation_params = fields.DictField(
        help_text=('Parameters specific to the chosen ground motion'
                   ' correlation model'),
        null=True,
        blank=True,
    )

    ###################################
    # Disaggregation Calculator params:
    ###################################
    mag_bin_width = djm.FloatField(
        help_text=('Width of magnitude bins, which ultimately defines the size'
                   ' of the magnitude dimension of a disaggregation matrix'),
        null=True,
        blank=True,
    )
    distance_bin_width = djm.FloatField(
        help_text=('Width of distance bins, which ultimately defines the size'
                   ' of the distance dimension of a disaggregation matrix'),
        null=True,
        blank=True,
    )
    coordinate_bin_width = djm.FloatField(
        help_text=('Width of coordinate bins, which ultimately defines the'
                   ' size of the longitude and latitude dimensions of a'
                   ' disaggregation matrix'),
        null=True,
        blank=True,
    )
    num_epsilon_bins = djm.IntegerField(
        help_text=('Number of epsilon bins, which defines the size of the'
                   ' epsilon dimension of a disaggregation matrix'),
        null=True,
        blank=True,
    )
    ################################
    # Scenario Calculator params:
    ################################
    gsim = djm.TextField(
        help_text=('Name of the ground shaking intensity model to use in the '
                   'calculation'),
        null=True,
        blank=True,
    )
    number_of_ground_motion_fields = djm.IntegerField(
        null=True,
        blank=True,
    )
    poes_disagg = fields.FloatArrayField(
        help_text=('The probabilities of exceedance for which we interpolate'
                   ' grond motion values from hazard curves. This GMV is used'
                   ' as input for computing disaggregation histograms'),
        null=True,
        blank=True,
    )

    ################################
    # Output/post-processing params:
    ################################
    # Classical params:
    ###################
    mean_hazard_curves = fields.OqNullBooleanField(
        help_text='Compute mean hazard curves',
        null=True,
        blank=True,
    )
    quantile_hazard_curves = fields.FloatArrayField(
        help_text='Compute quantile hazard curves',
        null=True,
        blank=True,
    )
    poes = fields.FloatArrayField(
        help_text=('PoEs (probabilities of exceedence) to be used for '
                   'computing hazard maps and uniform hazard spectra'),
        null=True,
        blank=True,
    )
    hazard_maps = fields.OqNullBooleanField(
        help_text='Compute hazard maps',
        null=True,
        blank=True,
    )
    uniform_hazard_spectra = fields.OqNullBooleanField(
        help_text=('Compute uniform hazard spectra; if true, hazard maps will'
                   ' be computed as well'),
        null=True,
        blank=True,
    )
    export_multi_curves = fields.OqNullBooleanField(
        help_text=('If true hazard curve outputs that groups multiple curves '
                   'in multiple imt will be exported when asked in export '
                   'phase.'))
    # Event-Based params:
    #####################
    complete_logic_tree_ses = fields.OqNullBooleanField(
        help_text=('If true, generate a collection of all of the stochastic '
                   'event sets for all logic tree samples with an adjusted '
                   'investgation time'),
        null=True,
        blank=True,
    )
    complete_logic_tree_gmf = fields.OqNullBooleanField(
        help_text=(
            'If true, generate a collection of all of the GMFs for all'
            ' logic tree branches with an adjusted investigation time.'),
        null=True,
        blank=True,
    )
    ground_motion_fields = fields.OqNullBooleanField(
        help_text=('If true, ground motion fields will be computed (in '
                   'addition to stochastic event sets)'),
        null=True,
        blank=True,
    )
    hazard_curves_from_gmfs = fields.OqNullBooleanField(
        help_text=('If true, ground motion fields will be post-processed into '
                   'hazard curves.'),
        null=True,
        blank=True,
    )

    class Meta:
        db_table = 'uiapi\".\"hazard_calculation'

    def __init__(self, *args, **kwargs):
        kwargs = _prep_geometry(kwargs)
        # A place to cache computation geometry. Recomputing this many times
        # for large regions is wasteful.
        self._points_to_compute = None
        super(HazardCalculation, self).__init__(*args, **kwargs)

    def individual_curves_per_location(self):
        """
        Returns the number of individual curves per location, that are
        expected after a full computation of the hazard calculation
        has been performed
        """
        realizations_nr = self.ltrealization_set.count()
        return realizations_nr

    def points_to_compute(self, save_sites=True):
        """
        Generate a :class:`~openquake.hazardlib.geo.mesh.Mesh` of points.
        These points indicate the locations of interest in a hazard
        calculation.

        The mesh can be calculated given a `region` polygon and
        `region_grid_spacing` (the discretization parameter), or from a list of
        `sites`.

        .. note::
            This mesh is cached for efficiency when dealing with large numbers
            of calculation points. If you need to clear the cache and
            recompute, set `_points_to_compute` to `None` and call this method
            again.
        """
        if self._points_to_compute is None:
            if self.pk and self.inputs.filter(input_type='exposure').exists():
                assets = self.exposure_model.exposuredata_set.all().order_by(
                    'asset_ref')

                # the points here must be sorted
                lons, lats = zip(*sorted(set((asset.site.x, asset.site.y)
                                             for asset in assets)))
                # Cache the mesh:
                self._points_to_compute = hazardlib_geo.Mesh(
                    numpy.array(lons), numpy.array(lats), depths=None
                )
            elif self.region and self.region_grid_spacing:
                # assume that the polygon is a single linear ring
                coords = self.region.coords[0]
                points = [hazardlib_geo.Point(*x) for x in coords]
                poly = hazardlib_geo.Polygon(points)
                # Cache the mesh:
                self._points_to_compute = poly.discretize(
                    self.region_grid_spacing
                )
            elif self.sites is not None:
                lons, lats = zip(*self.sites.coords)
                # Cache the mesh:
                self._points_to_compute = hazardlib_geo.Mesh(
                    numpy.array(lons), numpy.array(lats), depths=None
                )
            # store the sites
            if save_sites and self._points_to_compute:
                self.save_sites([(pt.longitude, pt.latitude)
                                 for pt in self._points_to_compute])

        return self._points_to_compute

    @property
    def site_collection(self):
        """
        Create a SiteCollection from a HazardCalculation object.
        First, take all of the points/locations of interest defined by the
        calculation geometry. For each point, do distance queries on the site
        model and get the site parameters which are closest to the point of
        interest. This aggregation of points to the closest site parameters
        is what we store in the `site_collection` field.
        If the computation does not specify a site model the same 4 reference
        site parameters are used for all sites. The sites are ordered by id,
        to ensure reproducibility in tests.
        """
        if self.id in SiteCollection.cache:
            return SiteCollection.cache[self.id]

        site_model_inp = get_site_model(self.id)
        hsites = HazardSite.objects.filter(
            hazard_calculation=self).order_by('id')
        # NB: the sites MUST be ordered. The issue is that the disaggregation
        # calculator has a for loop of kind
        # for site in sites:
        #     bin_edge, disagg_matrix = disaggregation_poissonian(site, ...)
        # the generated ruptures are random if the order of the sites
        # is random, even if the seed is fixed; in particular for some
        # ordering no ruptures are generated and the test
        # qa_tests/hazard/disagg/case_1/test.py fails with a bad
        # error message
        sites = []
        for hsite in hsites:
            pt = openquake.hazardlib.geo.point.Point(
                hsite.location.x, hsite.location.y)
            if site_model_inp:
                smd = get_closest_site_model_data(site_model_inp, pt)
                measured = smd.vs30_type == 'measured'
                vs30 = smd.vs30
                z1pt0 = smd.z1pt0
                z2pt5 = smd.z2pt5
            else:
                vs30 = self.reference_vs30_value
                measured = self.reference_vs30_type == 'measured'
                z1pt0 = self.reference_depth_to_1pt0km_per_sec
                z2pt5 = self.reference_depth_to_2pt5km_per_sec

            sites.append(openquake.hazardlib.site.Site(
                         pt, vs30, measured, z1pt0, z2pt5, hsite.id))

        sitecoll = SiteCollection.cache[self.id] = \
            SiteCollection(sites) if sites else None
        return sitecoll

    @property
    def exposure_model(self):
        if self.inputs.filter(input_type='exposure').exists():
            return self.inputs.get(input_type='exposure').exposuremodel

    def get_imts(self):
        """
        Returns intensity mesure types or
        intensity mesure types with levels.
        """

        return (self.intensity_measure_types or
                self.intensity_measure_types_and_levels.keys())

    def save_sites(self, coordinates):
        """
        Save all the gives sites on the hzrdi.hazard_site table.
        :param coordinates: a sequence of (lon, lat) pairs
        :returns: the ids of the inserted HazardSite instances
        """
        sites = [HazardSite(hazard_calculation=self,
                            location='POINT(%s %s)' % coord)
                 for coord in coordinates]
        return writer.CacheInserter.saveall(sites)

    def total_investigation_time(self):
        """
        Helper method to compute the total investigation time for a
        complete set of stochastic event sets for all realizations.
        """
        if self.number_of_logic_tree_samples > 0:
            # The calculation is set to do Monte-Carlo sampling of logic trees
            # The number of logic tree realizations is specified explicitly in
            # job configuration.
            n_lt_realizations = self.number_of_logic_tree_samples
        else:
            # The calculation is set do end-branch enumeration of all logic
            # tree paths
            # We can get the number of logic tree realizations by counting
            # initialized lt_realization records.
            n_lt_realizations = LtRealization.objects.filter(
                hazard_calculation=self).count()

        investigation_time = (self.investigation_time
                              * self.ses_per_logic_tree_path
                              * n_lt_realizations)

        return investigation_time


class RiskCalculation(djm.Model):
    '''
    Parameters needed to run a Risk job.
    '''

    #: Default maximum asset-hazard distance in km
    DEFAULT_MAXIMUM_DISTANCE = 5

    owner = djm.ForeignKey('OqUser')
    # Contains the absolute path to the directory containing the job config
    # file.
    base_path = djm.TextField()
    export_dir = djm.TextField(null=True, blank=True)

    #####################
    # General parameters:
    #####################

    # A description for this config profile which is meaningful to a user.
    description = djm.TextField(default='', blank=True)

    # The timeout is stored in seconds and is 1 hour by default.
    no_progress_timeout = djm.IntegerField(
        default=3600, help_text="what time period w/o any progress is "
                                "acceptable for calculations?")

    CALC_MODE_CHOICES = (
        (u'classical', u'Classical PSHA'),
        (u'classical_bcr', u'Classical BCR'),
        (u'event_based', u'Probabilistic Event-Based'),
        (u'scenario', u'Scenario'),
        (u'scenario_damage', u'Scenario Damage'),
        (u'event_based_bcr', u'Probabilistic Event-Based BCR'),
    )
    calculation_mode = djm.TextField(choices=CALC_MODE_CHOICES)
    region_constraint = djm.PolygonField(
        srid=DEFAULT_SRID, null=True, blank=True)

    exposure_input = djm.ForeignKey('Input', null=True, blank=True)

    # the maximum distance for an hazard value with the corresponding
    # asset. Expressed in kilometers
    maximum_distance = djm.FloatField(
        null=True, blank=True, default=DEFAULT_MAXIMUM_DISTANCE)
    # the hazard output (it can point to an HazardCurve or to a
    # Gmf) used by the risk calculation
    hazard_output = djm.ForeignKey("Output", null=True, blank=True)

    # the HazardCalculation object used by the risk calculation when
    # each individual Output (i.e. each hazard logic tree realization)
    # is considered
    hazard_calculation = djm.ForeignKey("HazardCalculation",
                                        null=True, blank=True)

    # A seed used to generate random values to be applied to
    # vulnerability functions
    master_seed = djm.IntegerField(null=True, blank=True)

    ####################################################
    # For calculators that output (conditional) loss map
    ####################################################
    conditional_loss_poes = fields.FloatArrayField(null=True, blank=True)

    ####################################################
    # For calculators that output statistical results
    ####################################################
    quantile_loss_curves = fields.FloatArrayField(
        help_text='List of quantiles for computing quantile outputs',
        null=True,
        blank=True)

    taxonomies_from_model = fields.OqNullBooleanField(
        help_text='if true calculation only consider the taxonomies in '
        'the fragility model', null=True, blank=True)

    ##################################
    # Probabilistic shared parameters
    ##################################
    # 0 == uncorrelated, 1 == perfect correlation by taxonomy
    asset_correlation = djm.FloatField(null=True, blank=True, default=0)

    #######################
    # Classical parameters:
    #######################
    lrem_steps_per_interval = djm.IntegerField(null=True, blank=True)

    poes_disagg = fields.FloatArrayField(
        null=True, blank=True,
        help_text='The probability of exceedance used to interpolate '
                  'loss curves for disaggregation purposes')

    #########################
    # Event-Based parameters:
    #########################
    loss_curve_resolution = djm.IntegerField(
        null=False, blank=True, default=DEFAULT_LOSS_CURVE_RESOLUTION)
    insured_losses = djm.NullBooleanField(null=True, blank=True, default=False)

    # The points of interest for disaggregation
    sites_disagg = djm.MultiPointField(
        srid=DEFAULT_SRID, null=True, blank=True)

    mag_bin_width = djm.FloatField(
        help_text=('Width of magnitude bins'),
        null=True,
        blank=True,
    )
    distance_bin_width = djm.FloatField(
        help_text=('Width of distance bins'),
        null=True,
        blank=True,
    )
    coordinate_bin_width = djm.FloatField(
        help_text=('Width of coordinate bins'),
        null=True,
        blank=True,
    )

    ######################################
    # BCR (Benefit-Cost Ratio) parameters:
    ######################################
    interest_rate = djm.FloatField(null=True, blank=True)
    asset_life_expectancy = djm.FloatField(null=True, blank=True)

    ######################################
    # Scenario parameters:
    ######################################
    time_event = fields.NullTextField()

    class Meta:
        db_table = 'uiapi\".\"risk_calculation'

    def __init__(self, *args, **kwargs):
        kwargs = _prep_geometry(kwargs)
        super(RiskCalculation, self).__init__(*args, **kwargs)

    def get_hazard_calculation(self):
        """
        Get the hazard calculation associated with the hazard output used as an
        input to this risk calculation.

        :returns:
            :class:`HazardCalculation` instance.
        """
        try:
            hcalc = (self.hazard_calculation or
                     self.hazard_output.oq_job.hazard_calculation)
        except ObjectDoesNotExist:
            raise RuntimeError("The provided hazard does not exist")
        return hcalc

    def hazard_outputs(self):
        """
        Returns the list of hazard outputs to be considered. Apply
        `filters` to the default queryset
        """

<<<<<<< HEAD
        if self.calculation_mode in ["classical", "classical_bcr"]:
            filters = dict(output_type='hazard_curve_multi',
                           hazard_curve__lt_realization__isnull=False)
        elif self.calculation_mode in ["event_based", "event_based_bcr"]:
            filters = dict(output_type='gmf',
                           gmf__lt_realization__isnull=False)
        elif self.calculation_mode in ['scenario', 'scenario_damage']:
            filters = dict(output_type='gmf_scenario')
        else:
            raise NotImplementedError

=======
>>>>>>> 45768b8a
        if self.hazard_output:
            return [self.hazard_output]
        elif self.hazard_calculation:
            if self.calculation_mode in ["classical", "classical_bcr"]:
                filters = dict(output_type='hazard_curve_multi',
                               hazard_curve__lt_realization__isnull=False)
            elif self.calculation_mode in ["event_based", "event_based_bcr"]:
                if self.hazard_calculation.ground_motion_fields:
                    filters = dict(output_type='gmf',
                                   gmf__lt_realization__isnull=False)
                else:
                    filters = dict(
                        output_type='ses',
                        ses__lt_realization__isnull=False)
            elif self.calculation_mode in ['scenario', 'scenario_damage']:
                filters = dict(output_type='gmf_scenario')
            else:
                raise NotImplementedError

            return self.hazard_calculation.oqjob.output_set.filter(
                **filters).order_by('id')
        else:
            raise RuntimeError("Neither hazard calculation "
                               "neither a hazard output has been provided")

    @property
    def best_maximum_distance(self):
        """
        Get the asset-hazard maximum distance (in km) to be used in
        hazard getters.

        :returns:
            The minimum between the maximum distance provided by the user (if
            not given, `DEFAULT_MAXIMUM_DISTANCE` is used as default) and the
            step (if exists) used by the hazard calculation.
        """
        dist = self.maximum_distance

        if dist is None:
            dist = self.DEFAULT_MAXIMUM_DISTANCE

        hc = self.get_hazard_calculation()
        if hc.sites is None and hc.region_grid_spacing is not None:
            dist = min(dist, hc.region_grid_spacing * numpy.sqrt(2) / 2)

        # if we are computing hazard at exact location we set the
        # maximum_distance to a very small number in order to help the
        # query to find the results.
        if hc.inputs.filter(input_type='exposure').exists():
            dist = 0.001
        return dist

    @property
    def is_bcr(self):
        return self.calculation_mode in ['classical_bcr', 'event_based_bcr']

    @property
    def exposure_model(self):
        try:
            return self.get_exposure_input().exposuremodel
        except ObjectDoesNotExist:
            return None

    def get_exposure_input(self):
        try:
            return self.exposure_input or self.inputs.get(
                input_type="exposure")
        except ObjectDoesNotExist:
            raise RuntimeError("Calculation has no exposure associated with")

    def vulnerability_inputs(self, retrofitted):
        for loss_type in LOSS_TYPES:
            ctype = cost_type(loss_type)

            vulnerability_input = self.vulnerability_input(ctype, retrofitted)
            if vulnerability_input is not None:
                yield vulnerability_input, loss_type

    def vulnerability_input(self, ctype, retrofitted=False):
        if retrofitted:
            input_type = "%s_vulnerability_retrofitted" % ctype
        else:
            input_type = "%s_vulnerability" % ctype

<<<<<<< HEAD
=======
        queryset = self.inputs.filter(input_type=input_type)
        if queryset.exists():
            return queryset[0]

>>>>>>> 45768b8a

def _prep_geometry(kwargs):
    """
    Helper function to convert geometry specified in a job config file to WKT,
    so that it can save to the database in a geometry field.

    :param dict kwargs:
        `dict` representing some keyword arguments, which may contain geometry
        definitions in some sort of string or list form

    :returns:
        The modified ``kwargs``, with WKT to replace the input geometry
        definitions.
    """
    # If geometries were specified as string lists of coords,
    # convert them to WKT before doing anything else.
    for field, wkt_fmt in (('sites', 'MULTIPOINT(%s)'),
                           ('sites_disagg', 'MULTIPOINT(%s)'),
                           ('region', 'POLYGON((%s))'),
                           ('region_constraint', 'POLYGON((%s))')):
        if field in kwargs:
            geom = kwargs[field]
            try:
                wkt.loads(geom)
                # if this succeeds, we know the wkt is at least valid
                # we don't know the geometry type though; we'll leave that
                # to subsequent validation
            except wkt.ReadingError:
                try:
                    coords = [
                        float(x) for x in fields.ARRAY_RE.split(geom)
                    ]
                except ValueError:
                    raise ValueError(
                        'Could not coerce `str` to a list of `float`s'
                    )
                else:
                    if not len(coords) % 2 == 0:
                        raise ValueError(
                            'Got an odd number of coordinate values'
                        )
                    else:
                        # Construct WKT from the coords
                        # NOTE: ordering is expected to be lon,lat
                        points = ['%s %s' % (coords[i], coords[i + 1])
                                  for i in xrange(0, len(coords), 2)]
                        # if this is the region, close the linear polygon
                        # ring by appending the first coord to the end
                        if field in ('region', 'region_constraint'):
                            points.append(points[0])
                        # update the field
                        kwargs[field] = wkt_fmt % ', '.join(points)

    # return the (possbily) modified kwargs
    return kwargs


class Input2hcalc(djm.Model):
    '''
    `input` to `hazard_calculation` link table.
    '''

    input = djm.ForeignKey('Input')
    hazard_calculation = djm.ForeignKey('HazardCalculation')

    class Meta:
        db_table = 'uiapi\".\"input2hcalc'


class Input2rcalc(djm.Model):
    '''
    `input` to `risk_calculation` link table.
    '''

    input = djm.ForeignKey('Input')
    risk_calculation = djm.ForeignKey('RiskCalculation')

    class Meta:
        db_table = 'uiapi\".\"input2rcalc'


class OutputManager(djm.Manager):
    """
    Manager class to filter and create Output objects
    """
    def create_output(self, job, display_name, output_type):
        """
        Create an output for the given `job`, `display_name` and
        `output_type` (default to hazard_curve)
        """
        return self.create(oq_job=job,
                           owner=job.owner,
                           display_name=display_name,
                           output_type=output_type)


class Output(djm.Model):
    '''
    A single artifact which is a result of an OpenQuake job.
    The data may reside in a file or in the database.
    '''

    #: Metadata of hazard outputs used by risk calculation. See
    #: `hazard_metadata` property for more details
    HazardMetadata = collections.namedtuple(
        'hazard_metadata',
        'investigation_time statistics quantile sm_path gsim_path')

    #: Hold the full paths in the model trees of ground shaking
    #: intensity models and of source models, respectively.
    LogicTreePath = collections.namedtuple(
        'logic_tree_path',
        'gsim_path sm_path')

    #: Hold the statistical params (statistics, quantile).
    StatisticalParams = collections.namedtuple(
        'statistical_params',
        'statistics quantile')

    owner = djm.ForeignKey('OqUser')
    oq_job = djm.ForeignKey('OqJob')  # nullable in the case of an output
    # coming from an external source, with no job associated
    display_name = djm.TextField()
    HAZARD_OUTPUT_TYPE_CHOICES = (
        (u'complete_lt_gmf', u'Complete Logic Tree GMF'),
        (u'complete_lt_ses', u'Complete Logic Tree SES'),
        (u'disagg_matrix', u'Disaggregation Matrix'),
        (u'gmf', u'Ground Motion Field'),
        (u'gmf_scenario', u'Ground Motion Field'),
        (u'hazard_curve', u'Hazard Curve'),
        (u'hazard_curve_multi', u'Hazard Curve (multiple imts)'),
        (u'hazard_map', u'Hazard Map'),
        (u'ses', u'Stochastic Event Set'),
        (u'uh_spectra', u'Uniform Hazard Spectra'),
    )

    RISK_OUTPUT_TYPE_CHOICES = (
        (u'agg_loss_curve', u'Aggregate Loss Curve'),
        (u'aggregate_loss', u'Aggregate Losses'),
        (u'bcr_distribution', u'Benefit-cost ratio distribution'),
        (u'collapse_map', u'Collapse Map Distribution'),
        (u'dmg_dist_per_asset', u'Damage Distribution Per Asset'),
        (u'dmg_dist_per_taxonomy', u'Damage Distribution Per Taxonomy'),
        (u'dmg_dist_total', u'Total Damage Distribution'),
        (u'event_loss', u'Event Loss Table'),
        (u'loss_curve', u'Loss Curve'),
<<<<<<< HEAD
=======
        (u'event_loss_curve', u'Loss Curve'),
>>>>>>> 45768b8a
        (u'loss_fraction', u'Loss fractions'),
        (u'loss_map', u'Loss Map'),
    )

    output_type = djm.TextField(
        choices=HAZARD_OUTPUT_TYPE_CHOICES + RISK_OUTPUT_TYPE_CHOICES)
    last_update = djm.DateTimeField(editable=False, default=datetime.utcnow)

    objects = OutputManager()

    def __str__(self):
        return "%d||%s||%s" % (self.id, self.output_type, self.display_name)

    class Meta:
        db_table = 'uiapi\".\"output'

    def is_hazard_curve(self):
        return self.output_type in ['hazard_curve', 'hazard_curve_multi']

    @property
    def output_container(self):
        """
        :returns: the output container associated with this output
        """

        # FIXME(lp). Remove the following outstanding exceptions
<<<<<<< HEAD
        if self.output_type == 'agg_loss_curve':
=======
        if self.output_type in ['agg_loss_curve', 'event_loss_curve']:
>>>>>>> 45768b8a
            return self.loss_curve
        elif self.output_type == 'hazard_curve_multi':
            return self.hazard_curve
        elif self.output_type == 'gmf_scenario':
            return self.gmf
        elif self.output_type == "complete_lt_gmf":
            return self.gmf
        elif self.output_type == "complete_lt_ses":
            return self.ses

        return getattr(self, self.output_type)

    @property
    def lt_realization_paths(self):
        """
        :returns: an instance of `LogicTreePath` the output is
        associated with. When the output is not associated with any
        logic tree branch then it returns a LogicTreePath namedtuple
        with a couple of None.
        """
        hazard_output_types = [el[0] for el in self.HAZARD_OUTPUT_TYPE_CHOICES]
        risk_output_types = [el[0] for el in self.RISK_OUTPUT_TYPE_CHOICES]
        container = self.output_container

        if self.output_type in hazard_output_types:
            if container.lt_realization_id is not None:
                return self.LogicTreePath(
                    tuple(container.lt_realization.gsim_lt_path),
                    tuple(container.lt_realization.sm_lt_path))
            else:
                return self.LogicTreePath(None, None)
        elif self.output_type in risk_output_types:
            if getattr(container, 'hazard_output_id', None):
                return container.hazard_output.lt_realization_paths
            else:
                return self.LogicTreePath(None, None)

        raise RuntimeError("unexpected output type %s" % self.output_type)

    @property
    def statistical_params(self):
        """
        :returns: an instance of `StatisticalParams` the output is
        associated with
        """
        if getattr(self.output_container, 'statistics', None) is not None:
            return self.StatisticalParams(self.output_container.statistics,
                                          self.output_container.quantile)
        elif getattr(
                self.output_container, 'hazard_output_id', None) is not None:
            return self.output_container.hazard_output.statistical_params
        else:
            return self.StatisticalParams(None, None)

    @property
    def hazard_metadata(self):
        """
        Given an Output produced by a risk calculation it returns the
        corresponding hazard metadata.

        :returns:
            A `namedtuple` with the following attributes::

                * investigation_time: the hazard investigation time (float)
                * statistics: the kind of hazard statistics (None, "mean" or
                  "quantile")
                * quantile: quantile value (when `statistics` is "quantile")
                * sm_path: a list representing the source model path
                * gsim_path: a list representing the gsim logic tree path

        """
        investigation_time = self.oq_job\
                                 .risk_calculation\
                                 .get_hazard_calculation()\
                                 .investigation_time

        statistics, quantile = self.statistical_params
        gsim_lt_path, sm_lt_path = self.lt_realization_paths

        return self.HazardMetadata(investigation_time,
                                   statistics, quantile,
                                   sm_lt_path, gsim_lt_path)


class ErrorMsg(djm.Model):
    '''
    Error information associated with a job failure
    '''
    oq_job = djm.ForeignKey('OqJob')
    brief = djm.TextField()
    detailed = djm.TextField()

    class Meta:
        db_table = 'uiapi\".\"error_msg'


## Tables in the 'hzrdr' schema.


class HazardMap(djm.Model):
    '''
    Hazard Map header (information which pertains to entire map)
    '''
    output = djm.OneToOneField('Output', related_name="hazard_map")
    # FK only required for non-statistical results (i.e., mean or quantile
    # curves).
    lt_realization = djm.ForeignKey('LtRealization', null=True)
    investigation_time = djm.FloatField()
    imt = djm.TextField(choices=IMT_CHOICES)
    statistics = djm.TextField(null=True, choices=STAT_CHOICES)
    quantile = djm.FloatField(null=True)
    sa_period = djm.FloatField(null=True)
    sa_damping = djm.FloatField(null=True)
    poe = djm.FloatField()
    # lons, lats, and imls are stored as numpy arrays with a uniform size and
    # shape
    lons = fields.PickleField()
    lats = fields.PickleField()
    imls = fields.PickleField()

    class Meta:
        db_table = 'hzrdr\".\"hazard_map'

    def __str__(self):
        return (
            'HazardMap(poe=%(poe)s, imt=%(imt)s, sa_period=%(sa_period)s, '
            'statistics=%(statistics)s, quantile=%(quantile)s)'
        ) % self.__dict__

    def __repr__(self):
        return self.__str__()


def parse_imt(imt):
    """
    Given an intensity measure type in long form (with attributes),
    return the intensity measure type, the sa_period and sa_damping
    """
    sa_period = None
    sa_damping = None
    if 'SA' in imt:
        match = re.match(r'^SA\(([^)]+?)\)$', imt)
        sa_period = float(match.group(1))
        sa_damping = DEFAULT_SA_DAMPING
        hc_im_type = 'SA'  # don't include the period
    else:
        hc_im_type = imt
    return hc_im_type, sa_period, sa_damping


class HazardCurve(djm.Model):
    '''
    Hazard Curve header information
    '''
    output = djm.OneToOneField(
        'Output', null=True, related_name="hazard_curve")
    # FK only required for non-statistical results (i.e., mean or quantile
    # curves).
    lt_realization = djm.ForeignKey('LtRealization', null=True)
    investigation_time = djm.FloatField()
    imt = djm.TextField(choices=IMT_CHOICES, default=None, blank=True)
    imls = fields.FloatArrayField()
    STAT_CHOICES = (
        (u'mean', u'Mean'),
        (u'quantile', u'Quantile'),
    )
    statistics = djm.TextField(null=True, choices=STAT_CHOICES)
    quantile = djm.FloatField(null=True)
    sa_period = djm.FloatField(null=True)
    sa_damping = djm.FloatField(null=True)

    class Meta:
        db_table = 'hzrdr\".\"hazard_curve'

    @property
    def imt_long(self):
        """
        :returns: a string representing the imt associated with the
        curve (if any) in the long form, e.g. SA(0.01)
        """
        if self.imt:
            if self.imt == "SA":
                return "%s(%s)" % (self.imt, self.sa_damping)
            else:
                return self.imt

    def __iter__(self):
        assert self.output.output_type == 'hazard_curve_multi'

        siblings = self.__class__.objects.filter(
            output__oq_job=self.output.oq_job,
            output__output_type='hazard_curve')

        if not self.statistics:
            return iter(siblings.filter(lt_realization__isnull=False))
        elif self.quantile:
            return iter(
                siblings.filter(statistics="quantile", quantile=self.quantile))
        else:
            return iter(siblings.filter(statistics="mean"))


class HazardCurveDataManager(djm.GeoManager):
    """
    Manager class to filter and create HazardCurveData objects
    """

    def all_curves_for_imt(self, job, imt, sa_period, sa_damping):
        """
        Helper function for creating a :class:`django.db.models.query.QuerySet`
        for selecting all curves from all realizations for a given ``job_id``
        and ``imt``.

        :param job:
            An :class:`openquake.engine.db.models.OqJob` instance.
        :param str imt:
            Intensity measure type.
        :param sa_period:
            Spectral Acceleration period value. Only relevant if the ``imt`` is
            "SA".
        :param sa_damping:
            Spectrail Acceleration damping value. Only relevant if the ``imt``
            is "SA".
        """
        return self.filter(hazard_curve__output__oq_job=job,
                           hazard_curve__imt=imt,
                           hazard_curve__sa_period=sa_period,
                           hazard_curve__sa_damping=sa_damping,
                           # We only want curves associated with a logic tree
                           # realization (and not statistical aggregates):
                           hazard_curve__lt_realization__isnull=False)

    def all_curves_simple(self, filter_args=None, order_by='id'):
        """
        Get all :class:`HazardCurveData` records matching `filter_args` and
        return the results in a simple, lean format: a sequence of (x, y, poes)
        triples, where x and y are longitude and latitude of the `location`.

        For querying large sets of hazard curve data, this is a rather lean
        and efficient method for getting the results.

        :param dict filter_args:
            Optional. Dictionary of filter arguments to apply to the query.
        :param str order_by:
            Defaults to the primary key ('id'). Field by which to order
            results. Currently, only one `ORDER BY` field is supported.
        """
        if filter_args is None:
            filter_args = dict()

        return self\
            .filter(**filter_args)\
            .order_by(order_by)\
            .extra(select={'x': 'ST_X(location)', 'y': 'ST_Y(location)'})\
            .values_list('x', 'y', 'poes')\
            .iterator()


class HazardCurveData(djm.Model):
    '''
    Hazard Curve data

    Contains an list of PoE (Probability of Exceedance)
    values and the geographical point associated with the curve
    '''
    hazard_curve = djm.ForeignKey('HazardCurve')
    poes = fields.FloatArrayField()
    location = djm.PointField(srid=DEFAULT_SRID)
    # weight can be null/None if the weight is implicit:
    weight = djm.DecimalField(decimal_places=100, max_digits=101, null=True)

    objects = HazardCurveDataManager()

    class Meta:
        db_table = 'hzrdr\".\"hazard_curve_data'


class SESCollection(djm.Model):
    """
    Stochastic Event Set Collection: A container for 1 or more Stochastic Event
    Sets for a given logic tree realization.

    See also :class:`SES` and :class:`SESRupture`.
    """
    output = djm.OneToOneField('Output', related_name="ses")
    # If `lt_realization` is None, this is a `complete logic tree`
    # Stochastic Event Set Collection, containing a single stochastic
    # event set containing all of the ruptures from the entire
    # calculation.
    lt_realization = djm.ForeignKey('LtRealization', null=True)

    class Meta:
        db_table = 'hzrdr\".\"ses_collection'

    def __iter__(self):
        """
        Iterator for walking through all child :class:`SES` objects.
        """
        return SES.objects.filter(ses_collection=self.id).iterator()


class SES(djm.Model):
    """
    Stochastic Event Set: A container for 1 or more ruptures associated with a
    specific investigation time span.

    See also :class:`SESRupture`.
    """
    ses_collection = djm.ForeignKey('SESCollection')
    investigation_time = djm.FloatField()
    # Order number of this Stochastic Event Set in a series of SESs
    # (for a given logic tree realization).
    # For `complete logic tree` SESs, this should be None/NULL.
    ordinal = djm.IntegerField(null=True)

    class Meta:
        db_table = 'hzrdr\".\"ses'

    def __iter__(self):
        """
        Iterator for walking through all child :class:`SESRupture` objects.
        """
        return SESRupture.objects.filter(ses=self.id).iterator()


def old_field_property(prop):
    def wrapped_property(s):
        if getattr(s, "old_%s" % prop.__name__) is not None:
            return getattr(s, "old_%s" % prop.__name__)
        else:
            return prop(s)
    return property(wrapped_property)


class SESRupture(djm.Model):
    """
    A rupture as part of a Stochastic Event Set.
    """
    ses = djm.ForeignKey('SES')
<<<<<<< HEAD
    magnitude = djm.FloatField()
    strike = djm.FloatField()
    dip = djm.FloatField()
    rake = djm.FloatField()
    tectonic_region_type = djm.TextField()
    # If True, this rupture was generated from a simple/complex fault
    # source. If False, this rupture was generated from a point/area source.
    is_from_fault_source = djm.BooleanField()
    is_multi_surface = djm.BooleanField()
    # The following fields can be interpreted different ways, depending on the
    # value of `is_from_fault_source`.
    # If `is_from_fault_source` is True, each of these fields should contain a
    # 2D numpy array (all of the same shape). Each triple of (lon, lat, depth)
    # for a given index represents the node of a rectangular mesh.
    # If `is_from_fault_source` is False, each of these fields should contain
    # a sequence (tuple, list, or numpy array, for example) of 4 values. In
    # order, the triples of (lon, lat, depth) represent top left, top right,
    # bottom left, and bottom right corners of the the rupture's planar
    # surface.
    # Update:
    # There is now a third case. If the rupture originated from a
    # characteristic fault source with a multi-planar-surface geometry,
    # `lons`, `lats`, and `depths` will contain one or more sets of 4 points,
    # similar to how planar surface geometry is stored (see above).
    lons = fields.PickleField()
    lats = fields.PickleField()
    depths = fields.PickleField()

    # HazardLib Surface object. Stored as it is needed by risk disaggregation
    surface = fields.PickleField()
=======

    #: A pickled
    #: :class:`openquake.hazardlib.source.rupture.ProbabilisticRupture`
    #: instance
    rupture = fields.PickleField()

    old_magnitude = djm.FloatField(null=True)
    old_strike = djm.FloatField(null=True)
    old_dip = djm.FloatField(null=True)
    old_rake = djm.FloatField(null=True)
    old_tectonic_region_type = djm.TextField(null=True)
    old_is_from_fault_source = djm.NullBooleanField(null=True)
    old_is_multi_surface = djm.NullBooleanField(null=True)
    old_lons = fields.PickleField(null=True)
    old_lats = fields.PickleField(null=True)
    old_depths = fields.PickleField(null=True)

    #: A pickled
    #: :class:`openquake.hazardlib.geo.surface.BaseSurface`
    #: instance
    old_surface = fields.PickleField(null=True)
>>>>>>> 45768b8a

    class Meta:
        db_table = 'hzrdr\".\"ses_rupture'

    def _validate_planar_surface(self):
        """
        A rupture's planar surface (existing only in the case of ruptures from
        area/point sources) may only consist of 4 points (top left, top right,
        bottom right, and bottom left corners, in that order).

        If the surface is not valid, a :exc:`ValueError` is raised.

        This should only be used if `is_from_fault_source` is `False`.
        """
        if not (4 == len(self.lons) == len(self.lats) == len(self.depths)):
            raise ValueError(
                "Incorrect number of points; there should be exactly 4")

    @property
    def top_left_corner(self):
        if not (self.is_from_fault_source or self.is_multi_surface):
            self._validate_planar_surface()
            return self.lons[0], self.lats[0], self.depths[0]
        return None

    @property
    def top_right_corner(self):
        if not (self.is_from_fault_source or self.is_multi_surface):
            self._validate_planar_surface()
            return self.lons[1], self.lats[1], self.depths[1]
        return None

    @property
    def bottom_left_corner(self):
        if not (self.is_from_fault_source or self.is_multi_surface):
            self._validate_planar_surface()
            return self.lons[2], self.lats[2], self.depths[2]
        return None

    @property
    def bottom_right_corner(self):
        if not (self.is_from_fault_source or self.is_multi_surface):
            self._validate_planar_surface()
            return self.lons[3], self.lats[3], self.depths[3]
        return None

    @old_field_property
    def is_from_fault_source(self):
        """
        If True, this rupture was generated from a simple/complex fault
        source. If False, this rupture was generated from a point/area source.
        """
        typology = self.rupture.source_typology
        is_char = typology is hazardlib_source.CharacteristicFaultSource
        is_complex_or_simple = typology in (
            hazardlib_source.ComplexFaultSource,
            hazardlib_source.SimpleFaultSource)
        is_complex_or_simple_surface = isinstance(
            self.rupture.surface, (hazardlib_geo.ComplexFaultSurface,
                                   hazardlib_geo.SimpleFaultSurface))
        return is_complex_or_simple or (
            is_char and is_complex_or_simple_surface)

    @old_field_property
    def is_multi_surface(self):
        typology = self.rupture.source_typology
        is_char = typology is hazardlib_source.CharacteristicFaultSource
        is_multi_sur = isinstance(
            self.rupture.surface, hazardlib_geo.MultiSurface)
        return is_char and is_multi_sur

    def get_geom(self):
        """
        The following fields can be interpreted different ways,
        depending on the value of `is_from_fault_source`. If
        `is_from_fault_source` is True, each of these fields should
        contain a 2D numpy array (all of the same shape). Each triple
        of (lon, lat, depth) for a given index represents the node of
        a rectangular mesh. If `is_from_fault_source` is False, each
        of these fields should contain a sequence (tuple, list, or
        numpy array, for example) of 4 values. In order, the triples
        of (lon, lat, depth) represent top left, top right, bottom
        left, and bottom right corners of the the rupture's planar
        surface. Update: There is now a third case. If the rupture
        originated from a characteristic fault source with a
        multi-planar-surface geometry, `lons`, `lats`, and `depths`
        will contain one or more sets of 4 points, similar to how
        planar surface geometry is stored (see above).
        """
        if self.is_from_fault_source:
            # for simple and complex fault sources,
            # rupture surface geometry is represented by a mesh
            surf_mesh = self.rupture.surface.get_mesh()
            lons = surf_mesh.lons
            lats = surf_mesh.lats
            depths = surf_mesh.depths
        else:
            if self.is_multi_surface:
                # `list` of
                # openquake.hazardlib.geo.surface.planar.PlanarSurface
                # objects:
                surfaces = self.rupture.surface.surfaces

                # lons, lats, and depths are arrays with len == 4*N,
                # where N is the number of surfaces in the
                # multisurface for each `corner_*`, the ordering is:
                #   - top left
                #   - top right
                #   - bottom left
                #   - bottom right
                lons = numpy.concatenate([x.corner_lons for x in surfaces])
                lats = numpy.concatenate([x.corner_lats for x in surfaces])
                depths = numpy.concatenate([x.corner_depths for x in surfaces])
            else:
                # For area or point source,
                # rupture geometry is represented by a planar surface,
                # defined by 3D corner points
                surface = self.rupture.surface
                lons = numpy.zeros((4))
                lats = numpy.zeros((4))
                depths = numpy.zeros((4))

                # NOTE: It is important to maintain the order of these
                # corner points. TODO: check the ordering
                for i, corner in enumerate((surface.top_left,
                                            surface.top_right,
                                            surface.bottom_left,
                                            surface.bottom_right)):
                    lons[i] = corner.longitude
                    lats[i] = corner.latitude
                    depths[i] = corner.depth
        return lons, lats, depths

    @old_field_property
    def lons(self):
        return self.get_geom()[0]

    @old_field_property
    def lats(self):
        return self.get_geom()[1]

    @old_field_property
    def depths(self):
        return self.get_geom()[2]

    @old_field_property
    def surface(self):
        return self.rupture.surface

    @old_field_property
    def magnitude(self):
        return self.rupture.mag

    @old_field_property
    def strike(self):
        return self.rupture.surface.get_strike()

    @old_field_property
    def dip(self):
        return self.rupture.surface.get_dip()

    @old_field_property
    def rake(self):
        return self.rupture.rake

    @old_field_property
    def tectonic_region_type(self):
        return self.rupture.tectonic_region_type


class _GmfsPerSES(object):
    """
    An iterator object storing all the GMFs generated by the
    ruptures in a given SES.
    """
    def __init__(self, gmfs, investigation_time, stochastic_event_set_id):
        self._gmfs = iter(gmfs)
        self.investigation_time = investigation_time
        self.stochastic_event_set_id = stochastic_event_set_id

    def __iter__(self):
        return self

    def next(self):
        return self._gmfs.next()

    def __str__(self):
        return ('GMFsPerSES(investigation_time=%f, '
                'stochastic_event_set_id=%s,\n%s)' % (
                self.investigation_time,
                self.stochastic_event_set_id,
                '\n'.join(sorted(map(str, self._gmfs)))))


class _Point(object):
    def __init__(self, x, y):
        self.x = x
        self.y = y


class Gmf(djm.Model):
    """
    A collection of ground motion field (GMF) sets for a given logic tree
    realization.
    """
    output = djm.OneToOneField('Output', related_name="gmf")
    # If `lt_realization` is None, this is a `complete logic tree`
    # GMF Collection, containing a single GMF set containing all of the ground
    # motion fields in the calculation.
    lt_realization = djm.ForeignKey('LtRealization', null=True)

    class Meta:
        db_table = 'hzrdr\".\"gmf'

    # NB: uses the helper view gmf_family
    def get_children(self):
        """
        Get the children of a given gmf, if any.
        :returns:
          A list of :class:`openquake.engine.db.models.Gmf` instances
        """
        curs = getcursor('job_init')
        curs.execute('select child_id from hzrdr.gmf_family '
                     'where parent_id=%s', (self.id,))
        return [self.__class__.objects.get(pk=r[0]) for r in curs]

    def get_gmfs_per_ses(self, orderby=False):
        """
        Get the ground motion fields per SES in a good format for
        the XML export.
        """
        children = self.get_children()
        if children:  # complete logic tree
            all_gmfs = []
            tot_time = 0.0
            fake_ses_id = 1
            for coll in children:
                for g in coll.get_gmfs_per_ses(orderby):
                    all_gmfs.append(g)
                    tot_time += g.investigation_time
            if all_gmfs:
                yield _GmfsPerSES(
                    itertools.chain(*all_gmfs), tot_time, fake_ses_id)
            return
        # leaf of the tree
        ses_coll = SESCollection.objects.get(
            lt_realization=self.lt_realization)

        hc = ses_coll.output.oq_job.hazard_calculation

        for ses in SES.objects.filter(ses_collection=ses_coll).order_by('id'):
            query = """
        SELECT imt, sa_period, sa_damping, rupture_id,
               array_agg(gmv) AS gmvs,
               array_agg(ST_X(location::geometry)) AS xs,
               array_agg(ST_Y(location::geometry)) AS ys
        FROM (SELECT imt, sa_period, sa_damping, ses_id,
             unnest(rupture_ids) as rupture_id, location, unnest(gmvs) AS gmv
           FROM hzrdr.gmf_data, hzrdi.hazard_site
           WHERE site_id = hzrdi.hazard_site.id AND hazard_calculation_id=%s
             AND gmf_id=%d AND ses_id=%d) AS x
        GROUP BY imt, sa_period, sa_damping, rupture_id
        """ % (hc.id, self.id, ses.id)
            if orderby:  # may be used in tests to get reproducible results
                query += 'order by imt, sa_period, sa_damping, rupture_id;'
            with transaction.commit_on_success(using='job_init'):
                curs = getcursor('job_init')
                curs.execute(query)
            gmfs = []
            for imt, sa_period, sa_damping, rupture_id, gmvs, xs, ys in curs:
                nodes = [_GroundMotionFieldNode(gmv, _Point(x, y))
                         for gmv, x, y in zip(gmvs, xs, ys)]
                gmfs.append(
                    _GroundMotionField(
                        imt, sa_period, sa_damping, rupture_id, nodes))
            yield _GmfsPerSES(gmfs, ses.investigation_time, ses.id)

    __iter__ = get_gmfs_per_ses


class _GroundMotionField(object):

    def __init__(self, imt, sa_period, sa_damping, rupture_id, gmf_nodes):
        self.imt = imt
        self.sa_period = sa_period
        self.sa_damping = sa_damping
        self.rupture_id = rupture_id
        self.gmf_nodes = gmf_nodes

    def __iter__(self):
        return iter(self.gmf_nodes)

    def __getitem__(self, key):
        return self.gmf_nodes[key]

    def __str__(self):
        """
        String representation of a _GroundMotionField object showing the
        content of the nodes (lon, lat an gmv). This is useful for debugging
        and testing.
        """
        mdata = ('imt=%(imt)s sa_period=%(sa_period)s '
                 'sa_damping=%(sa_damping)s rupture_id=%(rupture_id)d' %
                 vars(self))
        nodes = sorted(map(str, self.gmf_nodes))
        return 'GMF(%s\n%s)' % (mdata, '\n'.join(nodes))


class _GroundMotionFieldNode(object):

    # the signature is not (gmv, x, y) because the XML writer expect a location
    # object
    def __init__(self, gmv, loc):
        self.gmv = gmv
        self.location = loc

    def __str__(self):
        "Return lon, lat and gmv of the node in a compact string form"
        return '<X=%9.5f, Y=%9.5f, GMV=%9.7f>' % (
            self.location.x, self.location.y, self.gmv)


<<<<<<< HEAD
class GmfAgg(djm.Model):
=======
class GmfData(djm.Model):
>>>>>>> 45768b8a
    """
    Ground Motion Field: A collection of ground motion values and their
    respective geographical locations.
    """
    gmf = djm.ForeignKey('Gmf')
    ses = djm.ForeignKey('SES', null=True)
    imt = djm.TextField(choices=IMT_CHOICES)
    sa_period = djm.FloatField(null=True)
    sa_damping = djm.FloatField(null=True)
    gmvs = fields.FloatArrayField()
    rupture_ids = fields.IntArrayField(null=True)
    site = djm.ForeignKey('HazardSite')
    objects = djm.GeoManager()

    class Meta:
        db_table = 'hzrdr\".\"gmf_data'


def get_gmvs_per_site(output, imt=None, sort=sorted):
    """
<<<<<<< HEAD
    Iterator for walking through all :class:`GmfAgg` objects associated
=======
    Iterator for walking through all :class:`GmfData` objects associated
>>>>>>> 45768b8a
    to a given output. Notice that values for the same site are
    displayed together and then ordered according to the iml, so that
    it is possible to get reproducible outputs in the test cases.

    :param output: instance of :class:`openquake.engine.db.models.Output`

    :param string imt: a string with the IMT to extract; the default
                       is None, all the IMT in the job.ini file are extracted

    :param sort: callable used for sorting the list of ground motion values.

    :returns: a list of ground motion values per each site
    """
    job = output.oq_job
    hc = job.hazard_calculation
    coll = output.gmf
    if imt is None:
        imts = [parse_imt(x) for x in hc.intensity_measure_types]
    else:
        imts = [parse_imt(imt)]
    for imt, sa_period, sa_damping in imts:
<<<<<<< HEAD
        for gmf in GmfAgg.objects.filter(
=======
        for gmf in GmfData.objects.filter(
>>>>>>> 45768b8a
                gmf=coll, imt=imt,
                sa_period=sa_period, sa_damping=sa_damping).\
                order_by('site'):
            yield sort(gmf.gmvs)


def get_gmfs_scenario(output, imt=None):
    """
<<<<<<< HEAD
    Iterator for walking through all :class:`GmfAgg` objects associated
=======
    Iterator for walking through all :class:`GmfData` objects associated
>>>>>>> 45768b8a
    to a given output. Notice that the fields are ordered according to the
    location, so it is possible to get reproducible outputs in the test cases.

    :param output: instance of :class:`openquake.engine.db.models.Output`

    :param string imt: a string with the IMT to extract; the default
                       is None, all the IMT in the job.ini file are extracted

    :returns: an iterator over
              :class:`openquake.engine.db.models._GroundMotionField` instances
    """
    job = output.oq_job
    hc = job.hazard_calculation
    coll = output.gmf
    if imt is None:
        imts = [parse_imt(x) for x in hc.intensity_measure_types]
    else:
        imts = [parse_imt(imt)]
    for imt, sa_period, sa_damping in imts:
        nodes = collections.defaultdict(list)  # realization -> gmf_nodes
<<<<<<< HEAD
        for gmf in GmfAgg.objects.filter(
=======
        for gmf in GmfData.objects.filter(
>>>>>>> 45768b8a
                gmf=coll, imt=imt,
                sa_period=sa_period, sa_damping=sa_damping):
            for i, gmv in enumerate(gmf.gmvs):  # i is the realization index
                nodes[i].append(_GroundMotionFieldNode(gmv, gmf.site.location))
        for gmf_nodes in nodes.itervalues():
            yield _GroundMotionField(
                imt=imt,
                sa_period=sa_period,
                sa_damping=sa_damping,
                rupture_id=None,
                gmf_nodes=sorted(gmf_nodes, key=operator.attrgetter('gmv')))


class DisaggResult(djm.Model):
    """
    Storage for disaggregation historgrams. Each histogram is stored in
    `matrix` as a 6-dimensional numpy array (pickled). The dimensions of the
    matrix are as follows, in order:

    * magnitude
    * distance
    * longitude
    * latitude
    * epsilon
    * tectonic region type

    Bin edges are defined for all of these dimensions (except tectonic region
    type) as:

    * `mag_bin_edges`
    * `dist_bin_edges`
    * `lat_bin_edges`
    * `lon_bin_edges`
    * `eps_bin_edges`

    The size of the tectonic region type (TRT) dimension is simply determined
    by the length of `trts`.

    Additional metadata for the disaggregation histogram is stored, including
    location (POINT geometry), disaggregation PoE (Probability of Exceedance)
    and the corresponding IML (Intensity Measure Level) extracted from the
    hazard curve, logic tree path information, and investigation time.
    """

    output = djm.OneToOneField('Output', related_name="disagg_matrix")
    lt_realization = djm.ForeignKey('LtRealization')
    investigation_time = djm.FloatField()
    imt = djm.TextField(choices=IMT_CHOICES)
    iml = djm.FloatField()
    poe = djm.FloatField()
    sa_period = djm.FloatField(null=True)
    sa_damping = djm.FloatField(null=True)
    mag_bin_edges = fields.FloatArrayField()
    dist_bin_edges = fields.FloatArrayField()
    lon_bin_edges = fields.FloatArrayField()
    lat_bin_edges = fields.FloatArrayField()
    eps_bin_edges = fields.FloatArrayField()
    trts = fields.CharArrayField()
    location = djm.PointField(srid=DEFAULT_SRID)
    matrix = fields.PickleField()

    class Meta:
        db_table = 'hzrdr\".\"disagg_result'


class UHS(djm.Model):
    """
    UHS/Uniform Hazard Spectra:
    * "Uniform" meaning "the same PoE"
    * "Spectrum" because it covers a range/band of periods/frequencies

    Records in this table contain metadata for a collection of UHS data.
    """
    output = djm.OneToOneField('Output', null=True, related_name="uh_spectra")
    # FK only required for non-statistical results (i.e., mean or quantile
    # curves).
    lt_realization = djm.ForeignKey('LtRealization', null=True)
    investigation_time = djm.FloatField()
    poe = djm.FloatField()
    periods = fields.FloatArrayField()
    STAT_CHOICES = (
        (u'mean', u'Mean'),
        (u'quantile', u'Quantile'),
    )
    statistics = djm.TextField(null=True, choices=STAT_CHOICES)
    quantile = djm.FloatField(null=True)

    class Meta:
        db_table = 'hzrdr\".\"uhs'

    def __iter__(self):
        """
        Iterate over the :class:`UHSData` which belong this object.
        """
        return self.uhsdata_set.iterator()


class UHSData(djm.Model):
    """
    UHS curve for a given location.
    """
    uhs = djm.ForeignKey('UHS')
    imls = fields.FloatArrayField()
    location = djm.PointField(srid=DEFAULT_SRID)

    class Meta:
        db_table = 'hzrdr\".\"uhs_data'


class LtRealization(djm.Model):
    """
    Keep track of logic tree realization progress. When ``completed_items``
    becomes equal to ``total_items``, mark ``is_complete`` as `True`.

    Marking progress as we go gives us the ability to resume partially-
    completed calculations.
    """

    hazard_calculation = djm.ForeignKey('HazardCalculation')
    ordinal = djm.IntegerField()
    seed = djm.IntegerField()
    weight = djm.DecimalField(decimal_places=100, max_digits=101)
    sm_lt_path = fields.CharArrayField()
    gsim_lt_path = fields.CharArrayField()
    is_complete = djm.BooleanField(default=False)
    total_items = djm.IntegerField()
    completed_items = djm.IntegerField(default=0)

    class Meta:
        db_table = 'hzrdr\".\"lt_realization'


## Tables in the 'riskr' schema.


class LossFraction(djm.Model):
    """
    Holds metadata for loss fraction data
    """
    output = djm.OneToOneField("Output", related_name="loss_fraction")
    variable = djm.TextField(choices=(("taxonomy", "taxonomy"),
                                      ("magnitude_distance",
                                       "Magnitude Distance"),
                                      ("coordinate", "Coordinate")))
    hazard_output = djm.ForeignKey(
        "Output", related_name="risk_loss_fractions")
    statistics = djm.TextField(null=True, choices=STAT_CHOICES)
    quantile = djm.FloatField(null=True)
    poe = djm.FloatField(null=True)
    loss_type = djm.TextField(choices=zip(LOSS_TYPES, LOSS_TYPES))

    class Meta:
        db_table = 'riskr\".\"loss_fraction'

    def __iter__(self):
        return iter(self.lossfractiondata_set.all())

    @property
    def output_hash(self):
        """
        :returns:
            a (db-sequence independent) tuple that identifies this output among
            which the ones created in the same calculation
        """
        return (self.output.output_type,
                self.output.hazard_metadata,
                self.statistics, self.quantile,
                self.variable, self.poe, self.loss_type)

    def display_value(self, value, rc):
        """
        Converts `value` in a form that is best suited to be
        displayed.

        :param rc:
           A `RiskCalculation` object used to get the bin width

        :returns: `value` if the attribute `variable` is equal to
           taxonomy. if the attribute `variable` is equal to
           `magnitude-distance`, then it extracts two integers (comma
           separated) from `value` and convert them into ranges
           encoded back as csv.
        """

        if self.variable == "taxonomy":
            return value
        elif self.variable == "magnitude_distance":
            magnitude, distance = map(float, value.split(","))
            return "%.4f,%.4f|%.4f,%.4f" % (
                magnitude * rc.mag_bin_width,
                (magnitude + 1) * rc.mag_bin_width,
                distance * rc.distance_bin_width,
                (distance + 1) * rc.distance_bin_width)
        elif self.variable == "coordinate":
            lon, lat = map(float, value.split(","))
            return "%.4f,%.4f|%.4f,%.4f" % (
                lon * rc.coordinate_bin_width,
                (lon + 1) * rc.coordinate_bin_width,
                lat * rc.coordinate_bin_width,
                (lat + 1) * rc.coordinate_bin_width)
        else:
            raise RuntimeError(
                "disaggregation of type %s not supported" % self.variable)

    def total_fractions(self):
        """
        :returns: a dictionary mapping values of `variable` (e.g. a
        taxonomy) to tuples yielding the associated absolute losses
        (e.g. the absolute losses for assets of a taxonomy) and the
        percentage (expressed in decimal format) over the total losses
        """
        cursor = connections['job_init'].cursor()

        total = self.lossfractiondata_set.aggregate(
            djm.Sum('absolute_loss')).values()[0]

        if not total:
            return {}

        query = """
        SELECT value, sum(absolute_loss)
        FROM riskr.loss_fraction_data
        WHERE loss_fraction_id = %s
        GROUP BY value
        """
        cursor.execute(query, (self.id,))

        rc = self.output.oq_job.risk_calculation

        return collections.OrderedDict(
            sorted(
                [(self.display_value(value, rc), (loss, loss / total))
                 for value, loss in cursor],
                key=lambda kv: kv[1][0]))

    def iteritems(self):
        """
        Yields tuples with two elements. The first one is a location
        (described by a lon/lat tuple), the second one is a dictionary
        modeling the disaggregation of the losses on such location. In
        this dictionary, each key is a value of `variable`, and each
        corresponding value is a tuple holding the absolute losses and
        the fraction of losses occurring in that location.
        """
        rc = self.output.oq_job.risk_calculation
        cursor = connections['job_init'].cursor()

        # Partition by lon,lat because partitioning on geometry types
        # seems not supported in postgis 1.5
        query = """
        SELECT lon, lat, value,
               fraction_loss,
               SUM(fraction_loss) OVER w,
               COUNT(*) OVER w
        FROM (SELECT ST_X(location) as lon,
                     ST_Y(location) as lat,
              value, sum(absolute_loss) as fraction_loss
              FROM riskr.loss_fraction_data
              WHERE loss_fraction_id = %s
              GROUP BY location, value) g
        WINDOW w AS (PARTITION BY lon, lat)
        """

        cursor.execute(query, (self.id, ))

        def display_value_and_fractions(value, absolute_loss, total_loss):
            display_value = self.display_value(value, rc)

            if total_loss > 0:
                fraction = absolute_loss / total_loss
            else:
                # When a rupture is associated with a positive ground
                # shaking (gmv > 0) but with a loss = 0, we still
                # store this information. In that case, total_loss =
                # absolute_loss = 0
                fraction = 0
            return display_value, fraction

        # We iterate on loss fraction data by location in two steps.
        # First we fetch a loss fraction for a single location and a
        # single value. In the same query we get the number `count` of
        # bins stored for such location. Then, we fetch `count` - 1
        # fractions to finalize the fractions on the current location.

        while 1:
            data = cursor.fetchone()
            if data is None:
                raise StopIteration
            lon, lat, value, absolute_loss, total_loss, count = data

            display_value, fraction = display_value_and_fractions(
                value, absolute_loss, total_loss)
            node = [(lon, lat),
                    {display_value: (absolute_loss, fraction)}]

            data = cursor.fetchmany(count - 1)

            for lon, lat, value, absolute_loss, total_loss, count in data:
                display_value, fraction = display_value_and_fractions(
                    value, absolute_loss, total_loss)
                node[1][display_value] = (absolute_loss, fraction)

            node[1] = collections.OrderedDict(
                sorted([(k, v) for k, v in node[1].items()],
                       key=lambda kv: kv[0]))
            yield node

    def to_array(self):
        """
        :returns: the loss fractions as numpy array

        :NOTE:  (not memory efficient)
        """
        def to_tuple():
            for (lon, lat), data in self.iteritems():
                for taxonomy, (absolute_loss, fraction) in data.items():
                    yield lon, lat, taxonomy, absolute_loss, fraction

        return numpy.array(list(to_tuple()), dtype='f4, f4, S3, f4, f4')


class LossFractionData(djm.Model):
    loss_fraction = djm.ForeignKey(LossFraction)
    location = djm.PointField(srid=DEFAULT_SRID)
    value = djm.TextField()
    absolute_loss = djm.TextField()

    class Meta:
        db_table = 'riskr\".\"loss_fraction_data'

    @property
    def data_hash(self):
        """
        A db-sequence independent tuple that identifies this output
        """
<<<<<<< HEAD
        return self.loss_fraction.output_hash + (self.location, self.value)
=======
        return (self.loss_fraction.output_hash +
                ("%.5f" % self.location.x, "%.5f" % self.location.y,
                 self.value))
>>>>>>> 45768b8a

    def assertAlmostEqual(self, data):
        return risk_almost_equal(
            self, data, operator.attrgetter('absolute_loss'))


class LossMap(djm.Model):
    '''
    Holds metadata for loss maps
    '''

    output = djm.OneToOneField("Output", related_name="loss_map")
    hazard_output = djm.ForeignKey("Output", related_name="risk_loss_maps")
    insured = djm.BooleanField(default=False)
    poe = djm.FloatField(null=True)
    statistics = djm.TextField(null=True, choices=STAT_CHOICES)
    quantile = djm.FloatField(null=True)
    loss_type = djm.TextField(choices=zip(LOSS_TYPES, LOSS_TYPES))

    class Meta:
        db_table = 'riskr\".\"loss_map'

    def __iter__(self):
        return iter(self.lossmapdata_set.all())

    @property
    def output_hash(self):
        """
        :returns:
            a (db-sequence independent) tuple that identifies this output among
            which the ones created in the same calculation
        """
        return (self.output.output_type,
                self.output.hazard_metadata,
                self.statistics, self.quantile,
                self.insured, self.poe, self.loss_type)


class LossMapData(djm.Model):
    '''
    Holds an asset, its position and a value plus (for
    non-scenario maps) the standard deviation for its loss
    '''

    loss_map = djm.ForeignKey("LossMap")
    asset_ref = djm.TextField()
    value = djm.FloatField()
    std_dev = djm.FloatField(default=0.0, null=True)
    location = djm.PointField(srid=DEFAULT_SRID)

    class Meta:
        db_table = 'riskr\".\"loss_map_data'

    @property
    def data_hash(self):
        """
        A db-sequence independent tuple that identifies this output
        """
        return self.loss_map.output_hash + (self.asset_ref,)

    def assertAlmostEqual(self, data):
        return risk_almost_equal(
            self, data, operator.attrgetter('value', 'stddev'))


class AggregateLoss(djm.Model):
    output = djm.OneToOneField("Output", related_name="aggregate_loss")
    insured = djm.BooleanField(default=False)
    mean = djm.FloatField()
    std_dev = djm.FloatField()
    loss_type = djm.TextField(choices=zip(LOSS_TYPES, LOSS_TYPES))

    class Meta:
        db_table = 'riskr\".\"aggregate_loss'

    @property
    def output_hash(self):
        """
        :returns:
            a (db-sequence independent) tuple that identifies this output among
            which the ones created in the same calculation
        """
        return (self.output.output_type,
                self.output.hazard_metadata,
                self.insured,
                self.mean, self.std_dev,
                self.loss_type)

    @property
    def data_hash(self):
        """
        A db-sequence independent tuple that identifies this output
        """
        return self.output_hash

    def assertAlmostEqual(self, data):
        return risk_almost_equal(
            self, data, lambda x: operator.attrgetter('mean', 'std_dev'))


class LossCurve(djm.Model):
    '''
    Holds the parameters common to a set of loss curves
    '''

    output = djm.OneToOneField("Output", related_name="loss_curve")
    hazard_output = djm.ForeignKey("Output", related_name="risk_loss_curves")
    aggregate = djm.BooleanField(default=False)
    insured = djm.BooleanField(default=False)

    # If the curve is a result of an aggregation over different
    # hazard_output the following fields must be set
    statistics = djm.TextField(null=True, choices=STAT_CHOICES)
    quantile = djm.FloatField(null=True)
    loss_type = djm.TextField(choices=zip(LOSS_TYPES, LOSS_TYPES))

    class Meta:
        db_table = 'riskr\".\"loss_curve'

    def __iter__(self):
        if self.aggregate:
            return iter([self.aggregatelosscurvedata])
        else:
            return iter(self.losscurvedata_set.all())

    @property
    def output_hash(self):
        """
        :returns:
            a (db-sequence independent) tuple that identifies this output among
            which the ones created in the same calculation
        """
        return (self.output.output_type,
                self.output.hazard_metadata,
                self.statistics, self.quantile,
                self.aggregate, self.insured, self.loss_type)


class LossCurveData(djm.Model):
    '''
    Holds the probabilities of exceedance for a given loss curve
    '''

    loss_curve = djm.ForeignKey("LossCurve")
    asset_ref = djm.TextField()
    asset_value = djm.FloatField()
    loss_ratios = fields.FloatArrayField()
    poes = fields.FloatArrayField()
    location = djm.PointField(srid=DEFAULT_SRID)
    average_loss_ratio = djm.FloatField()
    stddev_loss_ratio = djm.FloatField(blank=True, null=True)

    class Meta:
        db_table = 'riskr\".\"loss_curve_data'

    @property
    def losses(self):
        return numpy.array(self.loss_ratios) * self.asset_value

    @property
    def average_loss(self):
        return self.average_loss_ratio * self.asset_value

    @property
<<<<<<< HEAD
=======
    def stddev_loss(self):
        if self.stddev_loss_ratio is not None:
            return self.stddev_loss_ratio * self.asset_value

    @property
>>>>>>> 45768b8a
    def data_hash(self):
        """
        A db-sequence independent tuple that identifies this output
        """
        return self.loss_curve.output_hash + (self.asset_ref,)

    def assertAlmostEqual(self, data):
        if self.losses[self.losses > 0].any():
            poes = interpolate.interp1d(
                self.losses, self.poes,
                bounds_error=False, fill_value=0)(data.losses)
        else:
            poes = numpy.zeros(len(data.poes))

        return risk_almost_equal(self.poes, poes)


class AggregateLossCurveData(djm.Model):
    '''
    Holds the probabilities of exceedance for the whole exposure model
    '''

    loss_curve = djm.OneToOneField("LossCurve")
    losses = fields.FloatArrayField()
    poes = fields.FloatArrayField()
    average_loss = djm.FloatField()
    stddev_loss = djm.FloatField(blank=True, null=True)

    class Meta:
        db_table = 'riskr\".\"aggregate_loss_curve_data'

    @property
    def data_hash(self):
        """
        A db-sequence independent tuple that identifies this output
        """
        return self.loss_curve.output_hash

    def assertAlmostEqual(self, data):
        if self.losses[self.losses > 0].any():
            poes = interpolate.interp1d(
                self.losses, self.poes,
                bounds_error=False, fill_value=0)(data.losses)
        else:
            poes = numpy.zeros(len(data.poes))

        return risk_almost_equal(self.poes, poes)


class EventLoss(djm.Model):
    """
    Holds the aggregate loss we have for each rupture
    """

    #: Foreign key to an :class:`openquake.engine.db.models.Output`
    #: object with output_type == event_loss
    output = djm.OneToOneField('Output', related_name="event_loss")
    hazard_output = djm.ForeignKey(
        "Output", related_name="risk_event_loss_tables")
    loss_type = djm.TextField(choices=zip(LOSS_TYPES, LOSS_TYPES))

    class Meta:
        db_table = 'riskr\".\"event_loss'

    def __iter__(self):
        return iter(self.eventlossdata_set.all().order_by('-aggregate_loss'))

    @property
    def output_hash(self):
        """
        :returns:
            a (db-sequence independent) tuple that identifies this output among
            which the ones created in the same calculation
        """
        # FIXME(lp) this is not db-sequence independent
        return (self.output.output_type, self.output.hazard_metadata,
                self.loss_type)


class EventLossData(djm.Model):
    event_loss = djm.ForeignKey(EventLoss)
    rupture = djm.ForeignKey('SESRupture')
    aggregate_loss = djm.FloatField()

    @property
    def data_hash(self):
        """
        A db-sequence independent tuple that identifies this output
        """
        return self.event_loss.output_hash + (self.rupture_id,)

    def assertAlmostEqual(self, data):
        return risk_almost_equal(
            self, data, operator.attrgetter('aggregate_loss'))

    class Meta:
        db_table = 'riskr\".\"event_loss_data'


class BCRDistribution(djm.Model):
    '''
    Holds metadata for the benefit-cost ratio distribution
    '''

    output = djm.OneToOneField("Output", related_name="bcr_distribution")
    hazard_output = djm.ForeignKey(
        "Output", related_name="risk_bcr_distribution")
    loss_type = djm.TextField(choices=zip(LOSS_TYPES, LOSS_TYPES))

    class Meta:
        db_table = 'riskr\".\"bcr_distribution'

    @property
    def output_hash(self):
        """
        :returns:
            a (db-sequence independent) tuple that identifies this output among
            which the ones created in the same calculation
        """
        return (self.output.output_type,
                self.output.hazard_metadata,
                self.loss_type)


class BCRDistributionData(djm.Model):
    '''
    Holds the actual data for the benefit-cost ratio distribution
    '''

    bcr_distribution = djm.ForeignKey("BCRDistribution")
    asset_ref = djm.TextField()
    average_annual_loss_original = djm.FloatField()
    average_annual_loss_retrofitted = djm.FloatField()
    bcr = djm.FloatField()
    location = djm.PointField(srid=DEFAULT_SRID)

    class Meta:
        db_table = 'riskr\".\"bcr_distribution_data'

    @property
    def data_hash(self):
        """
        A db-sequence independent tuple that identifies this output
        """
        return self.bcr_distribution.output_hash + (self.asset_ref,)

    def assertAlmostEqual(self, data):
        return risk_almost_equal(
            self, data,
            operator.attrgetter('average_annual_loss_original',
                                'average_loss_retrofitted',
                                'bcr'))


class DmgState(djm.Model):
    """Holds the damage_states associated to a given output"""
    # they actually come from the fragility model xml input
    risk_calculation = djm.ForeignKey("RiskCalculation")
    dmg_state = djm.TextField(
        help_text="The name of the damage state")
    lsi = djm.PositiveSmallIntegerField(
        help_text="limit state index, to order the limit states")

    class Meta:
        db_table = 'riskr\".\"dmg_state'


class DmgDistPerAsset(djm.Model):
    """Holds the actual data for damage distributions per asset."""

    dmg_state = djm.ForeignKey("DmgState")
    exposure_data = djm.ForeignKey("ExposureData")
    mean = djm.FloatField()
    stddev = djm.FloatField()

    class Meta:
        db_table = 'riskr\".\"dmg_dist_per_asset'

    @property
    def output_hash(self):
        """
        :returns:
            a (db-sequence independent) tuple that identifies this output among
            which the ones created in the same calculation
        """
        return (self.output.output_type,
                self.dmg_state.dmg_state, self.exposure_data.asset_ref)

    @property
    def data_hash(self):
        """
        A db-sequence independent tuple that identifies this output
        """
        return self.output_hash

    def assertAlmostEqual(self, data):
        return risk_almost_equal(
            self, data, operator.attrgetter('mean', 'stddev'))

    @property
    def output(self):
<<<<<<< HEAD
        return self.dmg_state.rc_calculation.oqjob_set.all()[0].output_set.get(
=======
        return self.dmg_state.rc_calculation.oqjob.output_set.get(
>>>>>>> 45768b8a
            output_type="dmg_dist_per_asset")


class DmgDistPerTaxonomy(djm.Model):
    """Holds the actual data for damage distributions per taxonomy."""

    dmg_state = djm.ForeignKey("DmgState")
    taxonomy = djm.TextField()
    mean = djm.FloatField()
    stddev = djm.FloatField()

    class Meta:
        db_table = 'riskr\".\"dmg_dist_per_taxonomy'

    @property
    def output(self):
<<<<<<< HEAD
        return self.dmg_state.rc_calculation.oqjob_set.all()[0].output_set.get(
=======
        return self.dmg_state.rc_calculation.oqjob.output_set.get(
>>>>>>> 45768b8a
            output_type="dmg_dist_per_taxonomy")

    @property
    def output_hash(self):
        """
        :returns:
            a (db-sequence independent) tuple that identifies this output among
            which the ones created in the same calculation
        """
        return (self.output.output_type,
                self.dmg_state.dmg_state, self.taxonomy)

    @property
    def data_hash(self):
        """
        A db-sequence independent tuple that identifies this output
        """
        return self.output_hash

    def assertAlmostEqual(self, data):
        return risk_almost_equal(
            self, data, operator.attrgetter('mean', 'stddev'))


class DmgDistTotal(djm.Model):
    """Holds the actual 'total damage distribution' values for for an entire
    calculation. There should be  one record per calculation per damage state.
    """

    dmg_state = djm.ForeignKey("DmgState")
    mean = djm.FloatField()
    stddev = djm.FloatField()

    class Meta:
        db_table = 'riskr\".\"dmg_dist_total'

    @property
    def output(self):
<<<<<<< HEAD
        return self.dmg_state.rc_calculation.oqjob_set.all()[0].output_set.get(
=======
        return self.dmg_state.rc_calculation.oqjob.output_set.get(
>>>>>>> 45768b8a
            output_type="dmg_dist_total")

    @property
    def output_hash(self):
        """
        :returns:
            a (db-sequence independent) tuple that identifies this output among
            which the ones created in the same calculation
        """
        return (self.output.output_type, self.dmg_state.dmg_state, )

    @property
    def data_hash(self):
        """
        A db-sequence independent tuple that identifies this output
        """
        return self.output_hash

    def assertAlmostEqual(self, data):
        return risk_almost_equal(
            self, data, operator.attrgetter('mean', 'stddev'))


## Tables in the 'riski' schema.


class ExposureModel(djm.Model):
    '''
    A risk exposure model
    '''

    input = djm.OneToOneField("Input")
    name = djm.TextField()
    description = djm.TextField(null=True)
    category = djm.TextField()
    taxonomy_source = djm.TextField(
        null=True, help_text="the taxonomy system used to classify the assets")
    AREA_CHOICES = (
        (u'aggregated', u'Aggregated area value'),
        (u'per_asset', u'Per asset area value'),
    )
    area_type = djm.TextField(null=True, choices=AREA_CHOICES)
    area_unit = djm.TextField(null=True)
    deductible_absolute = djm.BooleanField(default=True)
    insurance_limit_absolute = djm.BooleanField(default=True)

    class Meta:
        db_table = 'riski\".\"exposure_model'

    def taxonomies_in(self, region_constraint):
        """
        :param str region_constraint:
            polygon in wkt format the assets must be contained into
        :returns:
            A dictionary mapping each taxonomy with the number of assets
            contained in `region_constraint`
        """

        return ExposureData.objects.taxonomies_contained_in(
            self.id, region_constraint)

    def unit(self, loss_type):
        if loss_type == "fatalities":
            return "people"
        else:
            return self.costtype_set.get(name=loss_type).unit

<<<<<<< HEAD
    def missing_occupants(self):
        """
        :returns:
            True if the exposure model does not include information about
            occupants for any of the assets
        """
        if self.category == "population":
            return self.exposuredata_set.filter(
                number_of_units__isnull=True).exists()
        else:
            return self.exposuredata_set.filter(
                occupancy__isnull=True).exists()
=======
    def has_insurance_bounds(self):
        return not self.exposuredata_set.filter(
            (djm.Q(cost__deductible_absolute__isnull=True) |
             djm.Q(cost__insurance_limit_absolute__isnull=True))).exists()

    def has_retrofitted_costs(self):
        return not (
            self.exposuredata_set.filter(
                cost__converted_retrofitted_cost__isnull=True)).exists()

    def has_time_event(self, time_event):
        return (
            self.exposuredata_set.filter(occupancy__period=time_event).count()
            ==
            self.exposuredata_set.count())

    def supports_loss_type(self, loss_type):
        """
        :returns:
            True if the exposure contains the asset data needed
            for computing losses for `loss_type`
        """
        if loss_type != "fatalities":
            ct = cost_type(loss_type)
            return self.exposuredata_set.filter(
                cost__cost_type__name=ct).exists()
        else:
            if self.category == "population":
                return not self.exposuredata_set.filter(
                    number_of_units__isnull=True).exists()
            else:
                return not self.exposuredata_set.filter(
                    occupancy__isnull=True).exists()
>>>>>>> 45768b8a


class CostType(djm.Model):
    COST_TYPE_CHOICES = (
        ("structuralCost", "structuralCost"),
        ("retrofittedStructuralCost", "retrofittedStructuralCost"),
        ("nonStructuralCost", "nonStructuralCost"),
        ("contentsCost", "contentsCost"),
        ("businessInterruptionCost", "businessInterruptionCost"))
    CONVERSION_CHOICES = (
        (u'aggregated', u'Aggregated economic value'),
        (u'per_area', u'Per area economic value'),
        (u'per_asset', u'Per asset economic value'),
    )

    exposure_model = djm.ForeignKey(ExposureModel)
    name = djm.TextField(choices=COST_TYPE_CHOICES)
    conversion = djm.TextField(choices=CONVERSION_CHOICES)
    unit = djm.TextField(null=True)
    retrofitted_conversion = djm.TextField(
        null=True, choices=CONVERSION_CHOICES)
    retrofitted_unit = djm.TextField(null=True)

    class Meta:
        db_table = 'riski\".\"cost_type'


class Occupancy(djm.Model):
    '''
    Asset occupancy data
    '''

    exposure_data = djm.ForeignKey("ExposureData")
    period = djm.TextField()
    occupants = djm.FloatField()

    class Meta:
        db_table = 'riski\".\"occupancy'


class AssetManager(djm.GeoManager):
    """
    Asset manager
    """

    def get_asset_chunk(self, rc, taxonomy, offset, size):
        """
        :returns:
<<<<<<< HEAD

           a list of instances of
           :class:`openquake.engine.db.models.ExposureData` (ordered
           by location) contained in `region_constraint`(embedded in
           the risk calculation `rc`) of `taxonomy` associated with
           the `openquake.engine.db.models.ExposureModel` associated
           with `rc`.

=======

           a list of instances of
           :class:`openquake.engine.db.models.ExposureData` (ordered
           by location) contained in `region_constraint`(embedded in
           the risk calculation `rc`) of `taxonomy` associated with
           the `openquake.engine.db.models.ExposureModel` associated
           with `rc`.

>>>>>>> 45768b8a
           It also add an annotation to each ExposureData object to provide the
           occupants value for the risk calculation given in input and the cost
           for each cost type considered in `rc`
        """

        query, args = self._get_asset_chunk_query_args(
            rc, taxonomy, offset, size)
        return list(self.raw(query, args))

    def _get_asset_chunk_query_args(self, rc, taxonomy, offset, size):
        """
        Build a parametric query string and the corresponding args for
        #get_asset_chunk
        """
        args = (rc.exposure_model.id, taxonomy,
                "SRID=4326; %s" % rc.region_constraint.wkt)

        people_field, occupants_cond, occupancy_join, occupants_args = (
            self._get_people_query_helper(
                rc.exposure_model.category, rc.time_event))

        args += occupants_args + (size, offset)

        cost_type_fields, cost_type_joins = self._get_cost_types_query_helper(
            rc.exposure_model.costtype_set.all())

        query = """
            SELECT riski.exposure_data.*,
                   {people_field} AS people,
                   {costs}
            FROM riski.exposure_data
            {occupancy_join}
            ON riski.exposure_data.id = riski.occupancy.exposure_data_id
            {costs_join}
            WHERE exposure_model_id = %s AND
                  taxonomy = %s AND
                  ST_COVERS(ST_GeographyFromText(%s), site) AND
                  {occupants_cond}
            GROUP BY riski.exposure_data.id
            ORDER BY ST_X(geometry(site)), ST_Y(geometry(site))
            LIMIT %s OFFSET %s
            """.format(people_field=people_field,
                       occupants_cond=occupants_cond,
                       costs=cost_type_fields,
                       costs_join=cost_type_joins,
                       occupancy_join=occupancy_join)

        return query, args

    def _get_people_query_helper(self, category, time_event):
        """
        Support function for _get_asset_chunk_query_args
        """
        args = ()
        # if the exposure model is of type "population" we extract the
        # data from the `number_of_units` field
        if category == "population":
            occupants_field = "number_of_units"
            occupants_cond = "1 = 1"
            occupancy_join = ""
        else:
            # otherwise we will "left join" the occupancy table
            occupancy_join = "LEFT JOIN riski.occupancy"
            occupants_field = "AVG(riski.occupancy.occupants)"

            # and the time_event is not specified we compute the
            # number of occupants by averaging the occupancy data for
            # each asset, otherwise we get the unique proper occupants
            # value.
            if time_event is None:
                occupants_cond = "1 = 1"
            else:
                args += (time_event,)
                occupants_cond = "riski.occupancy.period = %s"
        return occupants_field, occupants_cond, occupancy_join, args

    def _get_cost_types_query_helper(self, cost_types):
        """
        Support function for _get_asset_chunk_query_args
        """
        # For each cost type associated with the exposure model we
        # join the `cost` table to the current queryset in order to
        # lookup for a cost value for each asset.

        # Actually we extract 4 values: the cost, the retrofitted
        # cost, the deductible and the insurance limit

        costs = []
        costs_join = ""

        for cost_type in cost_types:
            # here the max value is irrelevant as we are sureto join
            # against one row
            costs.append("max(%s.converted_cost) AS %s" % (cost_type.name,
                                                           cost_type.name))
            costs.append(
                "max(%s.converted_retrofitted_cost) AS retrofitted_%s" % (
                    cost_type.name, cost_type.name))
            costs.append(
                "max(%s.deductible_absolute) AS deductible_%s" % (
                    cost_type.name, cost_type.name))
            costs.append(
                "max(%s.insurance_limit_absolute) AS insurance_limit_%s" % (
                    cost_type.name, cost_type.name))

            costs_join += """
            LEFT JOIN riski.cost AS %(name)s
            ON %(name)s.cost_type_id = '%(id)s' AND
            %(name)s.exposure_data_id = riski.exposure_data.id""" % dict(
                name=cost_type.name, id=cost_type.id)

        return ", ".join(costs), costs_join

    def taxonomies_contained_in(self, exposure_model_id, region_constraint):
        """

        :returns:
            A dictionary which map each taxonomy associated with
            `exposure_model` and contained in `region_constraint` with the
            number of assets.
        """
        cursor = connections['job_init'].cursor()

        cursor.execute("""
        SELECT riski.exposure_data.taxonomy, COUNT(*)
        FROM riski.exposure_data WHERE
        exposure_model_id = %s AND ST_COVERS(ST_GeographyFromText(%s), site)
        group by riski.exposure_data.taxonomy
        """, [exposure_model_id, "SRID=4326; %s" % region_constraint.wkt])

        return dict(cursor)


class ExposureData(djm.Model):
    '''
    Per-asset risk exposure data
    '''

    NO_RETROFITTING_COST = "no retrofitting cost"

    exposure_model = djm.ForeignKey("ExposureModel")
    asset_ref = djm.TextField()
    taxonomy = djm.TextField()
    site = djm.PointField(geography=True)

    number_of_units = djm.FloatField(
        null=True, help_text="number of assets, people, etc.")
    area = djm.FloatField(null=True)

    objects = AssetManager()

    class Meta:
        db_table = 'riski\".\"exposure_data'

    def __str__(self):
        return "%s (%s-%s @ %s)" % (
            self.id, self.exposure_model_id, self.asset_ref, self.site)

    @staticmethod
    def per_asset_value(
            cost, cost_type, area, area_type, number_of_units, category):
        """
        Return per-asset value for the given exposure data set.

        Calculate per asset value by considering the given exposure
        data as follows:

            case 1: cost type: aggregated:
                cost = economic value
            case 2: cost type: per asset:
                cost * number (of assets) = economic value
            case 3: cost type: per area and area type: aggregated:
                cost * area = economic value
            case 4: cost type: per area and area type: per asset:
                cost * area * number = economic value

        The same "formula" applies to contenst/retrofitting cost analogously.

        :returns:
            The per-asset value as a `float`.
        :raises:
            `ValueError` in case of a malformed (risk exposure data) input.
        """
        if category is not None and category == "population":
            return number_of_units
        if cost_type == "aggregated":
            return cost
        elif cost_type == "per_asset":
            return cost * number_of_units
        elif cost_type == "per_area":
            if area_type == "aggregated":
                return cost * area
            elif area_type == "per_asset":
                return cost * area * number_of_units
        raise ValueError("Invalid input")

    # we expect several annotations depending on "loss_type" to be
    # present. See `get_asset_chunk` for details.

    def value(self, loss_type):
        """
        Extract the value of the asset for the given `loss_type`.
        Although the Django Model definition does not have a value for
        each loss type, we rely on the fact that an annotation on the
        asset named `loss_type` is present.
        """
        if loss_type == "fatalities":
            return getattr(self, "people")

        return getattr(self, loss_type)

    def retrofitted(self, loss_type):
<<<<<<< HEAD
        """
        Extract the retrofitted cost of the asset for the given
        `loss_type`. See the method `value` for details.
        """
        return getattr(self, "retrofitted_%s" % loss_type)

    def deductible(self, loss_type):
        """
        Extract the deductible limit of the asset for the given
        `loss_type`. See the method `value` for details.
        """
        return getattr(self, "deductible_%s" % loss_type)

    def insurance_limit(self, loss_type):
        """
        Extract the insurance limit of the asset for the given
        `loss_type`. See the method `value` for details.
        """
        return getattr(self, "insurance_limit_%s" % loss_type)


=======
        """
        Extract the retrofitted cost of the asset for the given
        `loss_type`. See the method `value` for details.
        """
        return getattr(self, "retrofitted_%s" % loss_type)

    def deductible(self, loss_type):
        """
        Extract the deductible limit of the asset for the given
        `loss_type`. See the method `value` for details.
        """
        return (getattr(self, "deductible_%s" % loss_type) /
                getattr(self, loss_type))

    def insurance_limit(self, loss_type):
        """
        Extract the insurance limit of the asset for the given
        `loss_type`. See the method `value` for details.
        """
        return (getattr(self, "insurance_limit_%s" % loss_type) /
                getattr(self, loss_type))


>>>>>>> 45768b8a
def make_absolute(limit, value, is_absolute=None):
    """
    :returns:
        `limit` if `is_absolute` is True or `limit` is None,
        else `limit` * `value`
    """
    if limit is not None:
        if not is_absolute:
            return value * limit
        else:
            return limit


class Cost(djm.Model):
    exposure_data = djm.ForeignKey(ExposureData)
    cost_type = djm.ForeignKey(CostType)
    converted_cost = djm.FloatField()
    converted_retrofitted_cost = djm.FloatField(null=True)
    deductible_absolute = djm.FloatField(null=True, blank=True)
    insurance_limit_absolute = djm.FloatField(null=True, blank=True)

    class Meta:
        db_table = 'riski\".\"cost'

## Tables in the 'htemp' schema.


class SourceProgress(djm.Model):
    """
    Keep track of which sources have been considered for a given logic tree
    realization.

    Marking progress as we go gives us the ability to resume partially-
    completed logic tree realizations.
    """

    lt_realization = djm.ForeignKey('LtRealization')
    parsed_source = djm.ForeignKey('ParsedSource')
    is_complete = djm.BooleanField(default=False)

    class Meta:
        db_table = 'htemp\".\"source_progress'


class HazardCurveProgress(djm.Model):
    """
    Store intermediate results of hazard curve calculations (as a pickled numpy
    array) for a single logic tree realization.
    """

    lt_realization = djm.ForeignKey('LtRealization')
    imt = djm.TextField()
    # stores a pickled numpy array for intermediate results
    # array is 2d: sites x IMLs
    # each row indicates a site,
    # each column holds the PoE vaue for the IML at that index
    result_matrix = fields.NumpyListField(default=None)

    class Meta:
        db_table = 'htemp\".\"hazard_curve_progress'


class HazardSite(djm.Model):
    """
    Contains pre-computed site parameter matrices. ``lons`` and ``lats``
    represent the calculation sites of interest. The associated site parameters
    are from the closest point in a site model in relation to each calculation
    point of interest.

    Used only if a calculation defines a site model (otherwise, reference
    parameters are use for all points of interest).
    """

    hazard_calculation = djm.ForeignKey('HazardCalculation')
    location = djm.PointField(srid=DEFAULT_SRID)

    class Meta:
        db_table = 'hzrdi\".\"hazard_site'<|MERGE_RESOLUTION|>--- conflicted
+++ resolved
@@ -26,11 +26,7 @@
 Model representations of the OpenQuake DB tables.
 '''
 
-<<<<<<< HEAD
-import operator
-=======
 import StringIO
->>>>>>> 45768b8a
 import collections
 import itertools
 import os
@@ -47,30 +43,20 @@
 
 import numpy
 from scipy import interpolate
-<<<<<<< HEAD
-
-from django.db import transaction, connections
-=======
 
 from django.db import transaction, connections
 from django.core.exceptions import ObjectDoesNotExist
 
->>>>>>> 45768b8a
 from django.contrib.gis.db import models as djm
 from shapely import wkt
 
 from openquake.hazardlib import geo as hazardlib_geo
-<<<<<<< HEAD
+from openquake.hazardlib import source as hazardlib_source
+import openquake.hazardlib.site
+
 from openquake.engine.db import fields
 from openquake.engine import writer
-=======
-from openquake.hazardlib import source as hazardlib_source
-import openquake.hazardlib.site
-
-from openquake.engine.db import fields
-from openquake.engine import writer
-
->>>>>>> 45768b8a
+
 
 #: Default Spectral Acceleration damping. At the moment, this is not
 #: configurable.
@@ -124,8 +110,6 @@
 RISK_ATOL = 0.01
 
 
-<<<<<<< HEAD
-=======
 #: Hold both a Vulnerability function or a fragility function set and
 #: the IMT associated to it
 RiskModel = collections.namedtuple(
@@ -156,7 +140,6 @@
         return loss_type
 
 
->>>>>>> 45768b8a
 def risk_almost_equal(o1, o2, key=lambda x: x, rtol=RISK_RTOL, atol=RISK_ATOL):
     return numpy.testing.assert_allclose(
         numpy.array(key(o1)), numpy.array(key(o2)), rtol=rtol, atol=atol)
@@ -738,11 +721,6 @@
     region_grid_spacing = djm.FloatField(null=True, blank=True)
     # The points of interest for a calculation.
     sites = djm.MultiPointField(srid=DEFAULT_SRID, null=True, blank=True)
-<<<<<<< HEAD
-    # this is initialized by initialize_site_model
-    site_collection = fields.PickleField(null=True, blank=True)
-=======
->>>>>>> 45768b8a
 
     ########################
     # Logic Tree parameters:
@@ -1303,20 +1281,6 @@
         `filters` to the default queryset
         """
 
-<<<<<<< HEAD
-        if self.calculation_mode in ["classical", "classical_bcr"]:
-            filters = dict(output_type='hazard_curve_multi',
-                           hazard_curve__lt_realization__isnull=False)
-        elif self.calculation_mode in ["event_based", "event_based_bcr"]:
-            filters = dict(output_type='gmf',
-                           gmf__lt_realization__isnull=False)
-        elif self.calculation_mode in ['scenario', 'scenario_damage']:
-            filters = dict(output_type='gmf_scenario')
-        else:
-            raise NotImplementedError
-
-=======
->>>>>>> 45768b8a
         if self.hazard_output:
             return [self.hazard_output]
         elif self.hazard_calculation:
@@ -1401,13 +1365,10 @@
         else:
             input_type = "%s_vulnerability" % ctype
 
-<<<<<<< HEAD
-=======
         queryset = self.inputs.filter(input_type=input_type)
         if queryset.exists():
             return queryset[0]
 
->>>>>>> 45768b8a
 
 def _prep_geometry(kwargs):
     """
@@ -1554,10 +1515,7 @@
         (u'dmg_dist_total', u'Total Damage Distribution'),
         (u'event_loss', u'Event Loss Table'),
         (u'loss_curve', u'Loss Curve'),
-<<<<<<< HEAD
-=======
         (u'event_loss_curve', u'Loss Curve'),
->>>>>>> 45768b8a
         (u'loss_fraction', u'Loss fractions'),
         (u'loss_map', u'Loss Map'),
     )
@@ -1584,11 +1542,7 @@
         """
 
         # FIXME(lp). Remove the following outstanding exceptions
-<<<<<<< HEAD
-        if self.output_type == 'agg_loss_curve':
-=======
         if self.output_type in ['agg_loss_curve', 'event_loss_curve']:
->>>>>>> 45768b8a
             return self.loss_curve
         elif self.output_type == 'hazard_curve_multi':
             return self.hazard_curve
@@ -1928,38 +1882,6 @@
     A rupture as part of a Stochastic Event Set.
     """
     ses = djm.ForeignKey('SES')
-<<<<<<< HEAD
-    magnitude = djm.FloatField()
-    strike = djm.FloatField()
-    dip = djm.FloatField()
-    rake = djm.FloatField()
-    tectonic_region_type = djm.TextField()
-    # If True, this rupture was generated from a simple/complex fault
-    # source. If False, this rupture was generated from a point/area source.
-    is_from_fault_source = djm.BooleanField()
-    is_multi_surface = djm.BooleanField()
-    # The following fields can be interpreted different ways, depending on the
-    # value of `is_from_fault_source`.
-    # If `is_from_fault_source` is True, each of these fields should contain a
-    # 2D numpy array (all of the same shape). Each triple of (lon, lat, depth)
-    # for a given index represents the node of a rectangular mesh.
-    # If `is_from_fault_source` is False, each of these fields should contain
-    # a sequence (tuple, list, or numpy array, for example) of 4 values. In
-    # order, the triples of (lon, lat, depth) represent top left, top right,
-    # bottom left, and bottom right corners of the the rupture's planar
-    # surface.
-    # Update:
-    # There is now a third case. If the rupture originated from a
-    # characteristic fault source with a multi-planar-surface geometry,
-    # `lons`, `lats`, and `depths` will contain one or more sets of 4 points,
-    # similar to how planar surface geometry is stored (see above).
-    lons = fields.PickleField()
-    lats = fields.PickleField()
-    depths = fields.PickleField()
-
-    # HazardLib Surface object. Stored as it is needed by risk disaggregation
-    surface = fields.PickleField()
-=======
 
     #: A pickled
     #: :class:`openquake.hazardlib.source.rupture.ProbabilisticRupture`
@@ -1981,7 +1903,6 @@
     #: :class:`openquake.hazardlib.geo.surface.BaseSurface`
     #: instance
     old_surface = fields.PickleField(null=True)
->>>>>>> 45768b8a
 
     class Meta:
         db_table = 'hzrdr\".\"ses_rupture'
@@ -2304,11 +2225,7 @@
             self.location.x, self.location.y, self.gmv)
 
 
-<<<<<<< HEAD
-class GmfAgg(djm.Model):
-=======
 class GmfData(djm.Model):
->>>>>>> 45768b8a
     """
     Ground Motion Field: A collection of ground motion values and their
     respective geographical locations.
@@ -2329,11 +2246,7 @@
 
 def get_gmvs_per_site(output, imt=None, sort=sorted):
     """
-<<<<<<< HEAD
-    Iterator for walking through all :class:`GmfAgg` objects associated
-=======
     Iterator for walking through all :class:`GmfData` objects associated
->>>>>>> 45768b8a
     to a given output. Notice that values for the same site are
     displayed together and then ordered according to the iml, so that
     it is possible to get reproducible outputs in the test cases.
@@ -2355,11 +2268,7 @@
     else:
         imts = [parse_imt(imt)]
     for imt, sa_period, sa_damping in imts:
-<<<<<<< HEAD
-        for gmf in GmfAgg.objects.filter(
-=======
         for gmf in GmfData.objects.filter(
->>>>>>> 45768b8a
                 gmf=coll, imt=imt,
                 sa_period=sa_period, sa_damping=sa_damping).\
                 order_by('site'):
@@ -2368,11 +2277,7 @@
 
 def get_gmfs_scenario(output, imt=None):
     """
-<<<<<<< HEAD
-    Iterator for walking through all :class:`GmfAgg` objects associated
-=======
     Iterator for walking through all :class:`GmfData` objects associated
->>>>>>> 45768b8a
     to a given output. Notice that the fields are ordered according to the
     location, so it is possible to get reproducible outputs in the test cases.
 
@@ -2393,11 +2298,7 @@
         imts = [parse_imt(imt)]
     for imt, sa_period, sa_damping in imts:
         nodes = collections.defaultdict(list)  # realization -> gmf_nodes
-<<<<<<< HEAD
-        for gmf in GmfAgg.objects.filter(
-=======
         for gmf in GmfData.objects.filter(
->>>>>>> 45768b8a
                 gmf=coll, imt=imt,
                 sa_period=sa_period, sa_damping=sa_damping):
             for i, gmv in enumerate(gmf.gmvs):  # i is the realization index
@@ -2733,13 +2634,9 @@
         """
         A db-sequence independent tuple that identifies this output
         """
-<<<<<<< HEAD
-        return self.loss_fraction.output_hash + (self.location, self.value)
-=======
         return (self.loss_fraction.output_hash +
                 ("%.5f" % self.location.x, "%.5f" % self.location.y,
                  self.value))
->>>>>>> 45768b8a
 
     def assertAlmostEqual(self, data):
         return risk_almost_equal(
@@ -2904,14 +2801,11 @@
         return self.average_loss_ratio * self.asset_value
 
     @property
-<<<<<<< HEAD
-=======
     def stddev_loss(self):
         if self.stddev_loss_ratio is not None:
             return self.stddev_loss_ratio * self.asset_value
 
     @property
->>>>>>> 45768b8a
     def data_hash(self):
         """
         A db-sequence independent tuple that identifies this output
@@ -3113,11 +3007,7 @@
 
     @property
     def output(self):
-<<<<<<< HEAD
-        return self.dmg_state.rc_calculation.oqjob_set.all()[0].output_set.get(
-=======
         return self.dmg_state.rc_calculation.oqjob.output_set.get(
->>>>>>> 45768b8a
             output_type="dmg_dist_per_asset")
 
 
@@ -3134,11 +3024,7 @@
 
     @property
     def output(self):
-<<<<<<< HEAD
-        return self.dmg_state.rc_calculation.oqjob_set.all()[0].output_set.get(
-=======
         return self.dmg_state.rc_calculation.oqjob.output_set.get(
->>>>>>> 45768b8a
             output_type="dmg_dist_per_taxonomy")
 
     @property
@@ -3177,11 +3063,7 @@
 
     @property
     def output(self):
-<<<<<<< HEAD
-        return self.dmg_state.rc_calculation.oqjob_set.all()[0].output_set.get(
-=======
         return self.dmg_state.rc_calculation.oqjob.output_set.get(
->>>>>>> 45768b8a
             output_type="dmg_dist_total")
 
     @property
@@ -3249,20 +3131,6 @@
         else:
             return self.costtype_set.get(name=loss_type).unit
 
-<<<<<<< HEAD
-    def missing_occupants(self):
-        """
-        :returns:
-            True if the exposure model does not include information about
-            occupants for any of the assets
-        """
-        if self.category == "population":
-            return self.exposuredata_set.filter(
-                number_of_units__isnull=True).exists()
-        else:
-            return self.exposuredata_set.filter(
-                occupancy__isnull=True).exists()
-=======
     def has_insurance_bounds(self):
         return not self.exposuredata_set.filter(
             (djm.Q(cost__deductible_absolute__isnull=True) |
@@ -3296,7 +3164,6 @@
             else:
                 return not self.exposuredata_set.filter(
                     occupancy__isnull=True).exists()
->>>>>>> 45768b8a
 
 
 class CostType(djm.Model):
@@ -3345,7 +3212,6 @@
     def get_asset_chunk(self, rc, taxonomy, offset, size):
         """
         :returns:
-<<<<<<< HEAD
 
            a list of instances of
            :class:`openquake.engine.db.models.ExposureData` (ordered
@@ -3354,16 +3220,6 @@
            the `openquake.engine.db.models.ExposureModel` associated
            with `rc`.
 
-=======
-
-           a list of instances of
-           :class:`openquake.engine.db.models.ExposureData` (ordered
-           by location) contained in `region_constraint`(embedded in
-           the risk calculation `rc`) of `taxonomy` associated with
-           the `openquake.engine.db.models.ExposureModel` associated
-           with `rc`.
-
->>>>>>> 45768b8a
            It also add an annotation to each ExposureData object to provide the
            occupants value for the risk calculation given in input and the cost
            for each cost type considered in `rc`
@@ -3576,7 +3432,6 @@
         return getattr(self, loss_type)
 
     def retrofitted(self, loss_type):
-<<<<<<< HEAD
         """
         Extract the retrofitted cost of the asset for the given
         `loss_type`. See the method `value` for details.
@@ -3588,41 +3443,18 @@
         Extract the deductible limit of the asset for the given
         `loss_type`. See the method `value` for details.
         """
-        return getattr(self, "deductible_%s" % loss_type)
+        return (getattr(self, "deductible_%s" % loss_type) /
+                getattr(self, loss_type))
 
     def insurance_limit(self, loss_type):
         """
         Extract the insurance limit of the asset for the given
         `loss_type`. See the method `value` for details.
         """
-        return getattr(self, "insurance_limit_%s" % loss_type)
-
-
-=======
-        """
-        Extract the retrofitted cost of the asset for the given
-        `loss_type`. See the method `value` for details.
-        """
-        return getattr(self, "retrofitted_%s" % loss_type)
-
-    def deductible(self, loss_type):
-        """
-        Extract the deductible limit of the asset for the given
-        `loss_type`. See the method `value` for details.
-        """
-        return (getattr(self, "deductible_%s" % loss_type) /
-                getattr(self, loss_type))
-
-    def insurance_limit(self, loss_type):
-        """
-        Extract the insurance limit of the asset for the given
-        `loss_type`. See the method `value` for details.
-        """
         return (getattr(self, "insurance_limit_%s" % loss_type) /
                 getattr(self, loss_type))
 
 
->>>>>>> 45768b8a
 def make_absolute(limit, value, is_absolute=None):
     """
     :returns:
