# Copyright (c) 2010-2014, GEM Foundation.
#
# OpenQuake is free software: you can redistribute it and/or modify it
# under the terms of the GNU Affero General Public License as published
# by the Free Software Foundation, either version 3 of the License, or
# (at your option) any later version.
#
# OpenQuake is distributed in the hope that it will be useful,
# but WITHOUT ANY WARRANTY; without even the implied warranty of
# MERCHANTABILITY or FITNESS FOR A PARTICULAR PURPOSE.  See the
# GNU General Public License for more details.
#
# You should have received a copy of the GNU Affero General Public License
# along with OpenQuake.  If not, see <http://www.gnu.org/licenses/>.

<<<<<<< HEAD
=======

>>>>>>> ab5d4304
from openquake.engine.tests.calculators.risk import base_test

from openquake.engine.calculators.risk.classical import core as classical
from openquake.engine.db import models


class ClassicalRiskCalculatorTestCase(base_test.BaseRiskCalculatorTestCase):
    """
    Integration test for the classical risk calculator
    """
    def setUp(self):
        super(ClassicalRiskCalculatorTestCase, self).setUp()
        self.calculator = classical.ClassicalRiskCalculator(self.job)

    def test_complete_workflow(self):
        # Test the complete risk classical calculation workflow and test
        # for the presence of the outputs

        self.calculator.pre_execute()

        self.job.is_running = True
        self.job.status = 'executing'
        self.job.save()
        self.calculator.execute()

        # 1 loss curve + 3 loss maps + 1 mean + 2 quantile
        self.assertEqual(4,
                         models.Output.objects.filter(oq_job=self.job).count())
        self.assertEqual(1,
                         models.LossCurve.objects.filter(
                             output__oq_job=self.job).count())
        self.assertEqual(2,
                         models.LossCurveData.objects.filter(
                             loss_curve__output__oq_job=self.job).count())
        self.assertEqual(3,
                         models.LossMap.objects.filter(
                             output__oq_job=self.job).count())
        self.assertEqual(6,
                         models.LossMapData.objects.filter(
                             loss_map__output__oq_job=self.job).count())

        files = self.calculator.export(exports=['xml'])
        self.assertEqual(4, len(files))<|MERGE_RESOLUTION|>--- conflicted
+++ resolved
@@ -13,10 +13,6 @@
 # You should have received a copy of the GNU Affero General Public License
 # along with OpenQuake.  If not, see <http://www.gnu.org/licenses/>.
 
-<<<<<<< HEAD
-=======
-
->>>>>>> ab5d4304
 from openquake.engine.tests.calculators.risk import base_test
 
 from openquake.engine.calculators.risk.classical import core as classical
