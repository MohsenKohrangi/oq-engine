# -*- coding: utf-8 -*-

# Copyright (c) 2010-2014, GEM Foundation.
#
# OpenQuake is free software: you can redistribute it and/or modify it
# under the terms of the GNU Affero General Public License as published
# by the Free Software Foundation, either version 3 of the License, or
# (at your option) any later version.
#
# OpenQuake is distributed in the hope that it will be useful,
# but WITHOUT ANY WARRANTY; without even the implied warranty of
# MERCHANTABILITY or FITNESS FOR A PARTICULAR PURPOSE.  See the
# GNU General Public License for more details.
#
# You should have received a copy of the GNU Affero General Public License
# along with OpenQuake.  If not, see <http://www.gnu.org/licenses/>.

"""Base RiskCalculator class."""

import collections
import itertools
import operator

from openquake.engine import logs, export
from openquake.engine.utils import config, general
from openquake.engine.db import models
from openquake.engine.calculators import base
from openquake.engine.calculators.risk import writers, validation, loaders


class RiskCalculator(base.Calculator):
    """
    Abstract base class for risk calculators. Contains a bunch of common
    functionality, including initialization procedures and the core
    distribution/execution logic.

    :attribute dict taxonomies_asset_count:
        A dictionary mapping each taxonomy with the number of assets the
        calculator will work on. Assets are extracted from the exposure input
        and filtered according to the `RiskCalculation.region_constraint`.

    :attribute dict risk_models:
        A nested dict taxonomy -> loss type -> instances of `RiskModel`.
    """

    # a list of :class:`openquake.engine.calculators.risk.validation` classes
    validators = [validation.HazardIMT, validation.EmptyExposure,
                  validation.OrphanTaxonomies, validation.ExposureLossTypes,
                  validation.NoRiskModels]

    def __init__(self, job):
        super(RiskCalculator, self).__init__(job)

        self.taxonomies_asset_count = None
        self.risk_models = None

    def pre_execute(self):
        """
        In this phase, the general workflow is:
            1. Parse the exposure to get the taxonomies
            2. Parse the available risk models
            3. Initialize progress counters
            4. Validate exposure and risk models
        """
        with logs.tracing('get exposure'):
            self.taxonomies_asset_count = \
                (self.rc.preloaded_exposure_model or loaders.exposure(
                    self.job, self.rc.inputs['exposure'])
                 ).taxonomies_in(self.rc.region_constraint)

        with logs.tracing('parse risk models'):
            self.risk_models = self.get_risk_models()

            # consider only the taxonomies in the risk models if
            # taxonomies_from_model has been set to True in the
            # job.ini
            if self.rc.taxonomies_from_model:
                self.taxonomies_asset_count = dict(
                    (t, count)
                    for t, count in self.taxonomies_asset_count.items()
                    if t in self.risk_models)

        for validator_class in self.validators:
            validator = validator_class(self)
            error = validator.get_error()
            if error:
                raise ValueError("""Problems in calculator configuration:
                                 %s""" % error)

    # TODO: remove
    def concurrent_tasks(self):
        """
        Number of tasks to be in queue at any given time.
        """
        return int(config.get('risk', 'concurrent_tasks'))

    def task_arg_gen(self):
        """
        Generator function for creating the arguments for each task.

        It is responsible for the distribution strategy. It divides
        the considered exposure into chunks of homogeneous assets
        (i.e. having the same taxonomy). The chunk size is given by
        the `block_size` openquake config parameter.

        :returns:
            An iterator over a list of arguments. Each contains:

            1. the job id
            2. a getter object needed to get the hazard data
            3. the needed risklib calculators
            4. the output containers to be populated
            5. the specific calculator parameter set
        """
        output_containers = writers.combine_builders(
            [builder(self) for builder in self.output_builders])

<<<<<<< HEAD
        site_assets_total = self.rc.get_site_assets_dict()
        nblocks = int(config.get('hazard', 'concurrent_tasks'))
        blocks = general.SequenceSplitter(nblocks).split_on_max_weight(
            [(site_id, len(assets))
             for site_id, assets in site_assets_total.iteritems()])

        for site_ids in blocks:
            taxonomy_site_assets = {}  # a dictionary of dictionaries
            for site_id in site_ids:
                for taxonomy, assets in itertools.groupby(
                        site_assets_total[site_id],
                        key=operator.attrgetter('taxonomy')):
                    taxonomy_site_assets.setdefault(taxonomy, {})
                    taxonomy_site_assets[taxonomy][site_id] = list(assets)

            calculation_units = []
            for loss_type in models.loss_types(self.risk_models):
                calculation_units.extend(
                    self.calculation_units(loss_type, taxonomy_site_assets))

            yield [self.job.id,
                   calculation_units,
                   output_containers,
                   self.calculator_parameters]
=======
        num_tasks = 0
        for taxonomy, assets_nr in self.taxonomies_asset_count.items():
            asset_offsets = range(0, assets_nr, block_size)

            for offset in asset_offsets:
                with self.monitor("getting asset chunks"):
                    assets = models.ExposureData.objects.get_asset_chunk(
                        self.rc, taxonomy, offset, block_size)

                calculation_units = [
                    self.calculation_unit(loss_type, assets)
                    for loss_type in models.loss_types(self.risk_models)]

                num_tasks += 1
                yield [self.job.id,
                       calculation_units,
                       output_containers,
                       self.calculator_parameters]

        # sanity check to protect against future changes of the distribution
        # logic
        expected_tasks = self.expected_tasks(block_size)
        if num_tasks != expected_tasks:
            raise RuntimeError('Expected %d tasks, generated %d!' % (
                               expected_tasks, num_tasks))
>>>>>>> d87ffcfd

    def _get_outputs_for_export(self):
        """
        Util function for getting :class:`openquake.engine.db.models.Output`
        objects to be exported.
        """
        return export.core.get_outputs(self.job.id)

    def _do_export(self, output_id, export_dir, export_type):
        """
        Risk-specific implementation of
        :meth:`openquake.engine.calculators.base.Calculator._do_export`.

        Calls the risk exporter.
        """
        return export.risk.export(output_id, export_dir, export_type)

    @property
    def rc(self):
        """
        A shorter and more convenient way of accessing the
        :class:`~openquake.engine.db.models.RiskCalculation`.
        """
        return self.job.risk_calculation

    @property
    def hc(self):
        """
        A shorter and more convenient way of accessing the
        :class:`~openquake.engine.db.models.HazardCalculation`.
        """
        return self.rc.get_hazard_calculation()

    @property
    def calculator_parameters(self):
        """
        The specific calculation parameters passed as args to the
        celery task function. A calculator must override this to
        provide custom arguments to its celery task
        """
        return []

    def get_risk_models(self, retrofitted=False):
        """
        Parse vulnerability models for each loss type in
        `openquake.engine.db.models.LOSS_TYPES`,
        then set the `risk_models` attribute.

        :param bool retrofitted:
            True if retrofitted models should be retrieved
        :returns:
            A nested dict taxonomy -> loss type -> instances of `RiskModel`.
        """
        risk_models = collections.defaultdict(dict)

        for v_input, loss_type in self.rc.vulnerability_inputs(retrofitted):
            for taxonomy, model in loaders.vulnerability(v_input):
                risk_models[taxonomy][loss_type] = model

        return risk_models

#: Calculator parameters are used to compute derived outputs like loss
#: maps, disaggregation plots, quantile/mean curves. See
#: :class:`openquake.engine.db.models.RiskCalculation` for a description

CalcParams = collections.namedtuple(
    'CalcParams', [
        'conditional_loss_poes',
        'poes_disagg',
        'sites_disagg',
        'insured_losses',
        'quantiles',
        'asset_life_expectancy',
        'interest_rate',
        'mag_bin_width',
        'distance_bin_width',
        'coordinate_bin_width',
        'damage_state_ids'
    ])


def make_calc_params(conditional_loss_poes=None,
                     poes_disagg=None,
                     sites_disagg=None,
                     insured_losses=None,
                     quantiles=None,
                     asset_life_expectancy=None,
                     interest_rate=None,
                     mag_bin_width=None,
                     distance_bin_width=None,
                     coordinate_bin_width=None,
                     damage_state_ids=None):
    """
    Constructor of CalculatorParameters
    """
    return CalcParams(conditional_loss_poes,
                      poes_disagg,
                      sites_disagg,
                      insured_losses,
                      quantiles,
                      asset_life_expectancy,
                      interest_rate,
                      mag_bin_width,
                      distance_bin_width,
                      coordinate_bin_width,
                      damage_state_ids)<|MERGE_RESOLUTION|>--- conflicted
+++ resolved
@@ -115,19 +115,23 @@
         output_containers = writers.combine_builders(
             [builder(self) for builder in self.output_builders])
 
-<<<<<<< HEAD
-        site_assets_total = self.rc.get_site_assets_dict()
+        site_assets_total = self.rc.get_site_assets_dict(self.monitor(''))
         nblocks = int(config.get('hazard', 'concurrent_tasks'))
         blocks = general.SequenceSplitter(nblocks).split_on_max_weight(
             [(site_id, len(assets))
              for site_id, assets in site_assets_total.iteritems()])
 
         for site_ids in blocks:
-            taxonomy_site_assets = {}  # a dictionary of dictionaries
+            taxonomy_site_assets = {}  # {taxonomy: {site_id: assets}}
             for site_id in site_ids:
                 for taxonomy, assets in itertools.groupby(
                         site_assets_total[site_id],
                         key=operator.attrgetter('taxonomy')):
+                    if (self.rc.taxonomies_from_model and taxonomy not in
+                            self.risk_models):
+                        # ignore taxonomies not in the risk models
+                        # if the parameter taxonomies_from_model is set
+                        continue
                     taxonomy_site_assets.setdefault(taxonomy, {})
                     taxonomy_site_assets[taxonomy][site_id] = list(assets)
 
@@ -140,33 +144,6 @@
                    calculation_units,
                    output_containers,
                    self.calculator_parameters]
-=======
-        num_tasks = 0
-        for taxonomy, assets_nr in self.taxonomies_asset_count.items():
-            asset_offsets = range(0, assets_nr, block_size)
-
-            for offset in asset_offsets:
-                with self.monitor("getting asset chunks"):
-                    assets = models.ExposureData.objects.get_asset_chunk(
-                        self.rc, taxonomy, offset, block_size)
-
-                calculation_units = [
-                    self.calculation_unit(loss_type, assets)
-                    for loss_type in models.loss_types(self.risk_models)]
-
-                num_tasks += 1
-                yield [self.job.id,
-                       calculation_units,
-                       output_containers,
-                       self.calculator_parameters]
-
-        # sanity check to protect against future changes of the distribution
-        # logic
-        expected_tasks = self.expected_tasks(block_size)
-        if num_tasks != expected_tasks:
-            raise RuntimeError('Expected %d tasks, generated %d!' % (
-                               expected_tasks, num_tasks))
->>>>>>> d87ffcfd
 
     def _get_outputs_for_export(self):
         """
