--- conflicted
+++ resolved
@@ -27,7 +27,6 @@
 
 from openquake.engine import logs
 from openquake.engine.db import models
-from openquake.engine.performance import DummyMonitor
 
 
 class HazardGetter(object):
@@ -67,68 +66,6 @@
         Subclasses must implement this.
         """
         raise NotImplementedError
-
-<<<<<<< HEAD
-    def assets_gen(self, hazard_output):
-        """
-        Iterator yielding site_id, assets.
-        """
-        cursor = models.getcursor('job_init')
-        # NB: the ``distinct ON (exposure_data.id)`` combined with the
-        # ``ORDER BY ST_Distance`` does the job to select the closest site.
-        # The other ORDER BY are there to help debugging, it is always
-        # nice to have numbers coming in a fixed order. They have an
-        # insignificant effect on the performance.
-        query = """
-SELECT site_id, array_agg(asset_id ORDER BY asset_id) AS asset_ids FROM (
-  SELECT DISTINCT ON (exp.id) exp.id AS asset_id, hsite.id AS site_id
-  FROM riski.exposure_data AS exp
-  JOIN hzrdi.hazard_site AS hsite
-  ON ST_DWithin(exp.site, hsite.location, %s)
-  WHERE hsite.hazard_calculation_id = %s
-  AND taxonomy = %s AND exposure_model_id = %s AND exp.site && %s
-  ORDER BY exp.id, ST_Distance(exp.site, hsite.location, false)) AS x
-GROUP BY site_id ORDER BY site_id;
-   """
-        args = (self.max_distance * KILOMETERS_TO_METERS,
-                hazard_output.output.oq_job.hazard_calculation.id,
-                self.assets[0].taxonomy,
-                self.assets[0].exposure_model_id,
-                self._assets_mesh.get_convex_hull().wkt)
-        cursor.execute(query, args)
-        sites_assets = cursor.fetchall()
-        for site_id, asset_ids in sites_assets:
-            assets = [self.asset_dict[i] for i in asset_ids
-                      if i in self.asset_dict]
-            # notice the "if i in self.asset_dict": in principle, it should
-            # not be necessary; in practice, the query may returns spurious
-            # assets not in the initial set; this is why we are filtering
-            # the spurious assets; it is a mysterious behaviour of PostGIS
-            if assets:
-                yield site_id, assets
-
-    def __call__(self, monitor=None, rupture=None):
-        monitor = monitor or DummyMonitor()
-        for hazard in self.hazard_outputs:
-            h = hazard.output_container
-            assets, data = self.get_data(h, monitor, rupture)
-            if not assets:
-                logs.LOG.warn(
-                    'No hazard site found within the maximum distance of '
-                    '%s km for %d assets of taxonomy %s, IMT=%s, output=%s: '
-                    '%s', self.max_distance, len(self.assets),
-                    self.assets[0].taxonomy, self.imt, hazard,
-                    ' '.join(a.asset_ref for a in self.assets))
-            else:
-=======
-    def __call__(self, monitor=None):
-        monitor = monitor or DummyMonitor()
-        for hazard in self.hazard_outputs:
-            h = hazard.output_container
-            assets, data = self.get_data(h, monitor)
-            if assets:
->>>>>>> ab5d4304
-                yield hazard.id, assets, data
 
     def weights(self):
         ws = []
@@ -152,76 +89,44 @@
         Calls ``get_by_site`` for each asset and pack the results as
         requested by the :meth:`HazardGetter.get_data` interface.
         """
-<<<<<<< HEAD
-        ho = output_container
-=======
-        ho = hazard_output
->>>>>>> ab5d4304
-
-        if ho.output.output_type == 'hazard_curve':
-            imls = ho.imls
-        elif ho.output.output_type == 'hazard_curve_multi':
-            ho = models.HazardCurve.objects.get(
-                output__oq_job=ho.output.oq_job,
+        oc = output_container
+
+        if oc.output.output_type == 'hazard_curve':
+            imls = oc.imls
+        elif oc.output.output_type == 'hazard_curve_multi':
+            oc = models.HazardCurve.objects.get(
+                output__oq_job=oc.output.oq_job,
                 output__output_type='hazard_curve',
-                statistics=ho.statistics,
-                lt_realization=ho.lt_realization,
+                statistics=oc.statistics,
+                lt_realization=oc.lt_realization,
                 imt=self.imt_type,
                 sa_period=self.sa_period,
                 sa_damping=self.sa_damping)
-            imls = ho.imls
-
-<<<<<<< HEAD
-        with monitor.copy('associating assets->site'):
-            site_assets = list(self.assets_gen(output_container))
-
-        all_assets, all_curves = [], []
-        with monitor.copy('getting closest hazard curves'):
-            for site_id, assets in site_assets:
-                site = models.HazardSite.objects.get(pk=site_id)
-                [poes] = self.get_by_site(site, ho.id)
-=======
+            imls = oc.imls
+
         all_assets, all_curves = [], []
         with monitor.copy('getting closest hazard curves'):
             for site_id, assets in self.site_assets.iteritems():
                 site = models.HazardSite.objects.get(pk=site_id)
-                poes = self._get_poes(site, ho.id)
->>>>>>> ab5d4304
+                poes = self._get_poes(site, oc.id)
                 curve = zip(imls, poes)
                 for asset in assets:
                     all_assets.append(asset)
                     all_curves.append(curve)
-<<<<<<< HEAD
-        return all_assets, all_curves
-
-    def get_by_site(self, site, hazard_id):
-        """
-        :param site:
-            An instance of :class:`django.contrib.gis.geos.point.Point`
-            corresponding to the location of an asset.
-        """
-        cursor = models.getcursor('job_init')
-
-=======
         logs.LOG.info(
             'Getting data from gmf_id=%d, %d sites, %d assets, IMT=%s',
-            ho.id, len(self.site_assets), len(all_assets), self.imt)
+            oc.id, len(self.site_assets), len(all_assets), self.imt)
         return all_assets, all_curves
 
     def _get_poes(self, site, hazard_id):
         cursor = models.getcursor('job_init')
->>>>>>> ab5d4304
         query = """\
         SELECT hzrdr.hazard_curve_data.poes
         FROM hzrdr.hazard_curve_data
         WHERE hazard_curve_id = %s AND location = %s
         """
         cursor.execute(query, (hazard_id, 'SRID=4326; ' + site.location.wkt))
-<<<<<<< HEAD
-        return cursor.fetchone()
-=======
         return cursor.fetchall()[0][0]
->>>>>>> ab5d4304
 
 
 class ScenarioGetter(HazardGetter):
@@ -229,20 +134,11 @@
     Hazard getter for loading ground motion values. It is instantiated
     with a set of assets all of the same taxonomy.
     """
-<<<<<<< HEAD
-
     def get_gmvs(self, gmf, site_id):
-=======
-    def get_gmvs_ruptures(self, gmf, site_id):
->>>>>>> ab5d4304
         """
         :returns: gmvs and ruptures for the given site and IMT
         """
         gmvs = []
-<<<<<<< HEAD
-=======
-        ruptures = []
->>>>>>> ab5d4304
         for gmf in models.GmfData.objects.filter(
                 gmf=gmf,
                 site=site_id, imt=self.imt_type, sa_period=self.sa_period,
@@ -260,24 +156,12 @@
         with the GMVs; for event based computations the data is
         a pair (GMVs, rupture_ids).
         """
-<<<<<<< HEAD
-=======
-        all_ruptures = set()
->>>>>>> ab5d4304
         all_assets = []
         all_gmvs = []
         # dictionary site -> ({rupture_id: gmv}, n_assets)
         # the ordering is there only to have repeatable runs
-<<<<<<< HEAD
-        with monitor.copy('associating assets->site'):
-            site_assets = list(self.assets_gen(output_container))
-
         with monitor.copy('getting gmvs'):
-            for site_id, assets in site_assets:
-=======
-        with monitor.copy('getting gmvs and ruptures'):
             for site_id, assets in self.site_assets.iteritems():
->>>>>>> ab5d4304
                 n_assets = len(assets)
                 all_assets.extend(assets)
                 gmvs = self.get_gmvs(output_container, site_id)
@@ -285,7 +169,11 @@
                     array = numpy.array(gmvs)
                     all_gmvs.extend([array] * n_assets)
 
-<<<<<<< HEAD
+        logs.LOG.info(
+            'Getting data from gmf_id=%d, %d sites, %d assets, IMT=%s',
+            output_container.id, len(self.site_assets), len(all_assets),
+            self.imt)
+
         return all_assets, all_gmvs
 
 
@@ -306,8 +194,8 @@
         with monitor.copy('associating assets'):
             indices = models.ProbabilisticRupture.objects.filter(
                 rupture=rupture).site_indices
-            assets = [self.asset_dict[site_id]
-                      for site_id in sitecol.sids[indices]]
+            assets = sum([self.site_assets[site_id]
+                          for site_id in sitecol.sids[indices]], [])
 
         with monitor.copy('getting gmvs'):
             gmvs = models.GmfRupture.objects.filter(
@@ -316,22 +204,6 @@
                 imt__imt_str=self.imt).ground_motion_field
 
         return assets, gmvs
-=======
-        logs.LOG.info(
-            'Getting data from gmf_id=%d, %d sites, %d assets, IMT=%s',
-            hazard_output.id, len(self.site_assets), len(all_assets), self.imt)
-
-        if all_assets and not all_ruptures:  # scenario
-            return all_assets, all_gmvs
-        # second pass for event based, filling with zeros
-        with monitor.copy('filling gmvs with zeros'):
-            all_ruptures = sorted(all_ruptures)
-            for site_id, (gmv, n_assets) in site_gmv.iteritems():
-                array = numpy.array([gmv.get(r, 0.) for r in all_ruptures])
-                gmv.clear()  # save memory
-                all_gmvs.extend([array] * n_assets)
-        return all_assets, (all_gmvs, all_ruptures)
->>>>>>> ab5d4304
 
 
 class BCRGetter(object):
