--- conflicted
+++ resolved
@@ -166,25 +166,6 @@
           a list of instances of `..base.CalculationUnit` for the given
           `assets` to be run in the celery task
         """
-<<<<<<< HEAD
-
-        # assume all assets have the same taxonomy
-        taxonomy = assets[0].taxonomy
-        model = self.risk_models[taxonomy][loss_type]
-
-        return workflows.CalculationUnit(
-            loss_type,
-            workflows.Scenario(
-                model.vulnerability_function,
-                self.rnd.randint(0, models.MAX_SINT_32),
-                self.rc.asset_correlation,
-                self.rc.insured_losses),
-            hazard_getters.ScenarioGetter(
-                self.rc.hazard_outputs(),
-                assets,
-                self.rc.best_maximum_distance,
-                model.imt))
-=======
         for taxonomy, site_assets in taxonomy_site_assets.iteritems():
             model = self.risk_models[taxonomy][loss_type]
             yield workflows.CalculationUnit(
@@ -194,7 +175,6 @@
                     self.rnd.randint(0, models.MAX_SINT_32),
                     self.rc.asset_correlation,
                     self.rc.insured_losses),
-                hazard_getters.GroundMotionValuesGetter(
+                hazard_getters.GScenariotter(
                     self.rc.hazard_outputs(),
-                    site_assets, model.imt))
->>>>>>> ab5d4304
+                    site_assets, model.imt))