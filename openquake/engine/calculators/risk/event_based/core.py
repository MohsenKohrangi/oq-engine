# Copyright (c) 2010-2014, GEM Foundation.
#
# OpenQuake is free software: you can redistribute it and/or modify it
# under the terms of the GNU Affero General Public License as published
# by the Free Software Foundation, either version 3 of the License, or
# (at your option) any later version.
#
# OpenQuake is distributed in the hope that it will be useful,
# but WITHOUT ANY WARRANTY; without even the implied warranty of
# MERCHANTABILITY or FITNESS FOR A PARTICULAR PURPOSE.  See the
# GNU General Public License for more details.
#
# You should have received a copy of the GNU Affero General Public License
# along with OpenQuake.  If not, see <http://www.gnu.org/licenses/>.


"""
Core functionality for the classical PSHA risk calculator.
"""

import random
import collections
import itertools
import numpy

from django import db

from openquake.hazardlib.geo import mesh
from openquake.risklib import scientific, workflows

from openquake.engine.calculators import post_processing
from openquake.engine.calculators.risk import (
    base, hazard_getters, validation, writers)
from openquake.engine.db import models
from openquake.engine import logs, writer
from openquake.engine.input import logictree
from openquake.engine.performance import EnginePerformanceMonitor
from openquake.engine.utils import tasks


@tasks.oqtask
def event_based(job_id, units, containers, params):
    """
    Celery task for the event based risk calculator.

    :param job_id: the id of the current
        :class:`openquake.engine.db.models.OqJob`
    :param dict units:
      A list of :class:`openquake.risklib.workflows.CalculationUnit` instances
    :param containers:
      An instance of :class:`..writers.OutputDict` containing
      output container instances (e.g. a LossCurve)
    :param params:
      An instance of :class:`..base.CalcParams` used to compute
      derived outputs
    :returns:
      A dictionary {loss_type: event_loss_table}
    """
    monitor = EnginePerformanceMonitor(
        None, job_id, event_based, tracing=True)

    # Do the job in other functions, such that they can be unit tested
    # without the celery machinery
    event_loss_tables = dict()

    with db.transaction.commit_on_success(using='job_init'):
        for unit in units:
            event_loss_tables[unit.loss_type] = do_event_based(
                unit, containers.with_args(loss_type=unit.loss_type),
                params, monitor)
    return event_loss_tables


def do_event_based(unit, containers, params, monitor):
    """
    See `event_based` for a description of the params

    :returns: the event loss table generated by `units`
    """
    outputs, stats = unit(monitor.copy('getting data'),
                          monitor.copy('computing individual risk'),
                          post_processing, params.quantiles)

    if not len(outputs):
        logs.LOG.info("Exit from task as no asset could be processed")
        return collections.Counter()

    for out in outputs:
        if params.sites_disagg:
            with monitor.copy('disaggregating results'):
                rupture_ids = out.output.event_loss_table.keys()
                disagg_outputs = disaggregate(out.output, rupture_ids, params)
        else:
            disagg_outputs = None

        with monitor.copy('saving individual risk'):
            save_individual_outputs(
                containers.with_args(hazard_output_id=out.hid),
                out.output, disagg_outputs, params)

    if stats is not None:
        with monitor.copy('saving risk statistics'):
            save_statistical_output(
                containers.with_args(hazard_output_id=None), stats, params)
        return stats.event_loss_table
    else:
        return outputs[0].output.event_loss_table


def save_individual_outputs(containers, outputs, disagg_outputs, params):
    """
    Save loss curves, loss maps and loss fractions associated with a
    calculation unit

    :param containers:
        a :class:`openquake.engine.calculators.risk.writers.OutputDict`
        instance holding the reference to the output container objects
    :param outputs:
        a :class:`openquake.risklib.workflows.ProbabilisticEventBased.Output`
        holding the output data for a calculation unit
    :param disagg_outputs:
        a :class:`.DisaggregationOutputs` holding the disaggreation
        output data for a calculation unit
    :param params:
        a :class:`openquake.engine.calculators.risk.base.CalcParams`
        holding the parameters for this calculation
    """

    containers.write(
        outputs.assets,
        (outputs.loss_curves, outputs.average_losses, outputs.stddev_losses),
        output_type="event_loss_curve")

    containers.write_all(
        "poe", params.conditional_loss_poes,
        outputs.loss_maps,
        outputs.assets,
        output_type="loss_map")

    if disagg_outputs is not None:
        # FIXME. We should avoid synthetizing the generator
        assets = list(disagg_outputs.assets_disagg)
        containers.write(
            assets,
            disagg_outputs.magnitude_distance,
            disagg_outputs.fractions,
            output_type="loss_fraction",
            variable="magnitude_distance")
        containers.write(
            assets,
            disagg_outputs.coordinate, disagg_outputs.fractions,
            output_type="loss_fraction",
            variable="coordinate")

    if outputs.insured_curves is not None:
        containers.write(
            outputs.assets,
            (outputs.insured_curves, outputs.average_insured_losses,
             outputs.stddev_insured_losses),
            output_type="event_loss_curve", insured=True)


def save_statistical_output(containers, stats, params):
    """
    Save statistical outputs (mean and quantile loss curves, mean and
    quantile loss maps) for the calculation.

    :param containers:
        a :class:`openquake.engine.calculators.risk.writers.OutputDict`
        instance holding the reference to the output container objects
    :param stats:
        :class:
        `openquake.risklib.workflows.ProbabilisticEventBased.StatisticalOutput`
        holding the statistical output data
    :param params:
        a :class:`openquake.engine.calculators.risk.base.CalcParams`
        holding the parameters for this calculation
    """

    containers.write(
        stats.assets, (stats.mean_curves, stats.mean_average_losses),
        output_type="loss_curve", statistics="mean")

    containers.write_all(
        "poe", params.conditional_loss_poes, stats.mean_maps,
        stats.assets, output_type="loss_map", statistics="mean")

    # quantile curves and maps
    containers.write_all(
        "quantile", params.quantiles,
        [(c, a) for c, a in itertools.izip(stats.quantile_curves,
                                           stats.quantile_average_losses)],
        stats.assets, output_type="loss_curve", statistics="quantile")

    if params.quantiles:
        for quantile, maps in zip(params.quantiles, stats.quantile_maps):
            containers.write_all(
                "poe", params.conditional_loss_poes, maps,
                stats.assets, output_type="loss_map",
                statistics="quantile", quantile=quantile)

    # mean and quantile insured curves
    if stats.mean_insured_curves is not None:
        containers.write(
            stats.assets, (stats.mean_insured_curves,
                           stats.mean_average_insured_losses),
            output_type="loss_curve", statistics="mean", insured=True)

        containers.write_all(
            "quantile", params.quantiles,
            [(c, a) for c, a in itertools.izip(
                stats.quantile_insured_curves,
                stats.quantile_average_insured_losses)],
            stats.assets,
            output_type="loss_curve", statistics="quantile", insured=True)


class DisaggregationOutputs(object):
    def __init__(self, assets_disagg, magnitude_distance,
                 coordinate, fractions):
        self.assets_disagg = assets_disagg
        self.magnitude_distance = magnitude_distance
        self.coordinate = coordinate
        self.fractions = fractions


def disaggregate(outputs, rupture_ids, params):
    """
    Compute disaggregation outputs given the individual `outputs` and `params`

    :param outputs:
      an instance of
      :class:`openquake.risklib.workflows.ProbabilisticEventBased.Output`
    :param params:
      an instance of :class:`..base.CalcParams`
    :param list rupture_ids:
      a list of :class:`openquake.engine.db.models.SESRupture` IDs
    :returns:
      an instance of :class:`DisaggregationOutputs`
    """
    def disaggregate_site(site, loss_ratios):
        for fraction, rupture_id in zip(loss_ratios, rupture_ids):
            rupture = models.SESRupture.objects.get(pk=rupture_id).rupture
            s = rupture.surface
            m = mesh.Mesh(numpy.array([site.x]), numpy.array([site.y]), None)

            mag = numpy.floor(rupture.magnitude / params.mag_bin_width)
            dist = numpy.floor(
                s.get_joyner_boore_distance(m))[0] / params.distance_bin_width

            closest_point = iter(s.get_closest_points(m)).next()
            lon = closest_point.longitude / params.coordinate_bin_width
            lat = closest_point.latitude / params.coordinate_bin_width

            yield "%d,%d" % (mag, dist), "%d,%d" % (lon, lat), fraction

    assets_disagg = []
    disagg_matrix = []

    for asset, losses in zip(outputs.assets, outputs.loss_matrix):
        if asset.site in params.sites_disagg:
            disagg_matrix.extend(list(disaggregate_site(asset.site, losses)))

            # FIXME. the functions in
            # openquake.engine.calculators.risk.writers requires an
            # asset per each row in the disaggregation matrix. To this
            # aim, we repeat the assets that will be passed to such
            # functions
            assets_disagg = itertools.chain(
                assets_disagg,
                itertools.repeat(asset, len(rupture_ids)))

    if assets_disagg:
        magnitudes, coordinates, fractions = zip(*disagg_matrix)
    else:
        magnitudes, coordinates, fractions = [], [], []

    return DisaggregationOutputs(
        assets_disagg, magnitudes, coordinates, fractions)


class EventBasedRiskCalculator(base.RiskCalculator):
    """
    Probabilistic Event Based PSHA risk calculator. Computes loss
    curves, loss maps, aggregate losses and insured losses for a given
    set of assets.
    """

    #: The core calculation celery task function
    core_calc_task = event_based

    # FIXME(lp). Validate sites_disagg to ensure non-empty outputs
    validators = base.RiskCalculator.validators + [
        validation.RequireEventBasedHazard,
        validation.ExposureHasInsuranceBounds]

    output_builders = [writers.EventLossCurveMapBuilder,
                       writers.LossFractionBuilder]

    def __init__(self, job):
        super(EventBasedRiskCalculator, self).__init__(job)
        self.event_loss_tables = collections.defaultdict(collections.Counter)
        self.rnd = random.Random()
        self.rnd.seed(self.rc.master_seed)

    def task_completed(self, event_loss_tables):
        """
        Updates the event loss table
        """
        self.log_percent(event_loss_tables)
        for loss_type in models.loss_types(self.risk_models):
            task_loss_table = event_loss_tables[loss_type]
            self.event_loss_tables[loss_type] += task_loss_table

    def post_process(self):
        """
          Compute aggregate loss curves and event loss tables
        """
        with EnginePerformanceMonitor('post processing', self.job.id):

            time_span, tses = self.hazard_times()
            for loss_type, event_loss_table in self.event_loss_tables.items():
                for hazard_output in self.rc.hazard_outputs():

                    event_loss = models.EventLoss.objects.create(
                        output=models.Output.objects.create_output(
                            self.job,
                            "Event Loss Table. type=%s, hazard=%s" % (
                                loss_type, hazard_output.id),
                            "event_loss"),
                        loss_type=loss_type,
                        hazard_output=hazard_output)
                    inserter = writer.CacheInserter(models.EventLossData, 9999)

                    ses_coll = models.SESCollection.objects.get(
                        lt_model=hazard_output.output_container.
                        lt_realization.lt_model)
                    rupture_ids = models.SESRupture.objects.filter(
                        ses__ses_collection=ses_coll).values_list(
                            'id', flat=True)
                    for rupture_id in rupture_ids:
                        if rupture_id in event_loss_table:
                            inserter.add(
                                models.EventLossData(
                                    event_loss_id=event_loss.id,
                                    rupture_id=rupture_id,
                                    aggregate_loss=event_loss_table[
                                        rupture_id]))
                    inserter.flush()

                    aggregate_losses = [
                        event_loss_table[rupture_id]
                        for rupture_id in rupture_ids
                        if rupture_id in event_loss_table]

                    if aggregate_losses:
                        aggregate_loss_losses, aggregate_loss_poes = (
                            scientific.event_based(
                                aggregate_losses, tses=tses,
                                time_span=time_span,
                                curve_resolution=self.rc.loss_curve_resolution
                            ))

                        models.AggregateLossCurveData.objects.create(
                            loss_curve=models.LossCurve.objects.create(
                                aggregate=True, insured=False,
                                hazard_output=hazard_output,
                                loss_type=loss_type,
                                output=models.Output.objects.create_output(
                                    self.job,
                                    "aggregate loss curves. "
                                    "loss_type=%s hazard=%s" % (
                                        loss_type, hazard_output),
                                    "agg_loss_curve")),
                            losses=aggregate_loss_losses,
                            poes=aggregate_loss_poes,
                            average_loss=scientific.average_loss(
                                aggregate_loss_losses, aggregate_loss_poes),
                            stddev_loss=numpy.std(aggregate_losses))

    def calculation_units(self, loss_type, taxonomy_site_assets):
        """
        :returns:
          a list of instances of `..base.CalculationUnit` for the given
          `assets` to be run in the celery task
        """
<<<<<<< HEAD
        for taxonomy, site_assets in taxonomy_site_assets.iteritems():
            risk_model = self.risk_models[taxonomy][loss_type]
            time_span, tses = self.hazard_times()
            yield workflows.CalculationUnit(
                loss_type,
                workflows.ProbabilisticEventBased(
                    risk_model.vulnerability_function,
                    self.rnd.randint(0, models.MAX_SINT_32),
                    self.rc.asset_correlation,
                    time_span, tses,
                    self.rc.loss_curve_resolution,
                    self.rc.conditional_loss_poes,
                    self.rc.insured_losses),
                hazard_getters.GroundMotionValuesGetter(
                    self.rc.hazard_outputs(),
                    site_assets, risk_model.imt))
=======

        # assume all assets have the same taxonomy
        taxonomy = assets[0].taxonomy
        risk_model = self.risk_models[taxonomy][loss_type]
        time_span, tses = self.hazard_times()

        return workflows.CalculationUnit(
            loss_type,
            workflows.ProbabilisticEventBased(
                risk_model.vulnerability_function,
                self.rc.master_seed,  # self.rnd.randint(0, models.MAX_SINT_32)
                self.rc.asset_correlation,
                time_span, tses,
                self.rc.loss_curve_resolution,
                self.rc.conditional_loss_poes,
                self.rc.insured_losses),
            hazard_getters.GroundMotionValuesGetter(
                self.rc.hazard_outputs(),
                assets,
                self.rc.best_maximum_distance,
                risk_model.imt))
>>>>>>> de1c0bc5

    def hazard_times(self):
        """
        Return the hazard investigation time related to the ground
        motion field and the so-called time representative of the
        stochastic event set
        """
        return (self.rc.investigation_time,
                self.hc.ses_per_logic_tree_path * self.hc.investigation_time)

    @property
    def calculator_parameters(self):
        """
        Calculator specific parameters
        """

        return base.make_calc_params(
            conditional_loss_poes=self.rc.conditional_loss_poes or [],
            quantiles=self.rc.quantile_loss_curves or [],
            insured_losses=self.rc.insured_losses,
            sites_disagg=self.rc.sites_disagg or [],
            mag_bin_width=self.rc.mag_bin_width,
            distance_bin_width=self.rc.distance_bin_width,
            coordinate_bin_width=self.rc.coordinate_bin_width)<|MERGE_RESOLUTION|>--- conflicted
+++ resolved
@@ -384,7 +384,6 @@
           a list of instances of `..base.CalculationUnit` for the given
           `assets` to be run in the celery task
         """
-<<<<<<< HEAD
         for taxonomy, site_assets in taxonomy_site_assets.iteritems():
             risk_model = self.risk_models[taxonomy][loss_type]
             time_span, tses = self.hazard_times()
@@ -392,7 +391,7 @@
                 loss_type,
                 workflows.ProbabilisticEventBased(
                     risk_model.vulnerability_function,
-                    self.rnd.randint(0, models.MAX_SINT_32),
+                    self.rc.master_seed,
                     self.rc.asset_correlation,
                     time_span, tses,
                     self.rc.loss_curve_resolution,
@@ -401,29 +400,6 @@
                 hazard_getters.GroundMotionValuesGetter(
                     self.rc.hazard_outputs(),
                     site_assets, risk_model.imt))
-=======
-
-        # assume all assets have the same taxonomy
-        taxonomy = assets[0].taxonomy
-        risk_model = self.risk_models[taxonomy][loss_type]
-        time_span, tses = self.hazard_times()
-
-        return workflows.CalculationUnit(
-            loss_type,
-            workflows.ProbabilisticEventBased(
-                risk_model.vulnerability_function,
-                self.rc.master_seed,  # self.rnd.randint(0, models.MAX_SINT_32)
-                self.rc.asset_correlation,
-                time_span, tses,
-                self.rc.loss_curve_resolution,
-                self.rc.conditional_loss_poes,
-                self.rc.insured_losses),
-            hazard_getters.GroundMotionValuesGetter(
-                self.rc.hazard_outputs(),
-                assets,
-                self.rc.best_maximum_distance,
-                risk_model.imt))
->>>>>>> de1c0bc5
 
     def hazard_times(self):
         """
