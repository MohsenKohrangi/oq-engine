--- conflicted
+++ resolved
@@ -13,22 +13,10 @@
 # You should have received a copy of the GNU Affero General Public License
 # along with OpenQuake.  If not, see <http://www.gnu.org/licenses/>.
 
-<<<<<<< HEAD
-import os
-
-=======
->>>>>>> 45768b8a
 from nose.plugins.attrib import attr
 
 from qa_tests import risk
 from tests.utils import helpers
-<<<<<<< HEAD
-
-
-CSVFILE = os.path.join(os.path.dirname(os.path.dirname(__file__)),
-                       'case_1', 'gmf_scenario.csv')
-=======
->>>>>>> 45768b8a
 
 
 class ScenarioDamageRiskCase3TestCase(risk.BaseRiskQATestCase):
@@ -38,10 +26,6 @@
     unknown taxonomy are simply ignored.
     """
 
-<<<<<<< HEAD
-    risk_cfg = os.path.join(os.path.dirname(__file__), 'job.ini')
-=======
->>>>>>> 45768b8a
     output_type = "gmf_scenario"
 
     EXPECTED_DMG_DIST_PER_ASSET = '''<?xml version='1.0' encoding='UTF-8'?>
@@ -111,12 +95,8 @@
     def get_hazard_job(self):
         job = helpers.get_hazard_job(
             helpers.get_data_path("scenario_hazard/job.ini"))
-<<<<<<< HEAD
-        helpers.populate_gmf_data_from_csv(job, CSVFILE)
-=======
         helpers.populate_gmf_data_from_csv(
             job, self._test_path('../case_1/gmf_scenario.csv'))
->>>>>>> 45768b8a
         return job
 
     def expected_outputs(self):
